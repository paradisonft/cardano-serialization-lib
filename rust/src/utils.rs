use cbor_event::{
    self,
    de::Deserializer,
    se::{Serialize, Serializer},
};
use hex::FromHex;
use num_bigint::Sign;
use serde_json;
use std::convert::TryFrom;
use std::ops::Div;
use std::{
    collections::HashMap,
    io::{BufRead, Seek, Write},
    ops::{Rem, Sub},
};
use itertools::Itertools;

use super::*;
use crate::error::{DeserializeError, DeserializeFailure};
use crate::fakes::fake_data_hash;
use schemars::JsonSchema;

pub fn to_bytes<T: cbor_event::se::Serialize>(data_item: &T) -> Vec<u8> {
    let mut buf = Serializer::new_vec();
    data_item.serialize(&mut buf).unwrap();
    buf.finalize()
}

pub fn from_bytes<T: Deserialize>(data: &Vec<u8>) -> Result<T, DeserializeError> {
    let mut raw = Deserializer::from(std::io::Cursor::new(data));
    T::deserialize(&mut raw)
}


<<<<<<< HEAD
            #[cfg(all(target_arch = "wasm32", not(target_os = "emscripten")))]
            pub fn to_js_value(&self) -> Result<JsValue, JsError> {
                serde_wasm_bindgen::to_value(&self)
                    .map_err(|e| JsError::from_str(&format!("to_js_value: {}", e)))
            }

            pub fn from_json(json: &str) -> Result<$name, JsError> {
                serde_json::from_str(json)
                    .map_err(|e| JsError::from_str(&format!("from_json: {}", e)))
            }
        }
    };
}
=======
>>>>>>> e87fd2ef

#[wasm_bindgen]
#[derive(Clone, Debug, serde::Serialize, serde::Deserialize, JsonSchema,)]
pub struct TransactionUnspentOutput {
    pub(crate) input: TransactionInput,
    pub(crate) output: TransactionOutput,
}

impl_to_from!(TransactionUnspentOutput);

#[wasm_bindgen]
impl TransactionUnspentOutput {
    pub fn new(input: &TransactionInput, output: &TransactionOutput) -> TransactionUnspentOutput {
        Self {
            input: input.clone(),
            output: output.clone(),
        }
    }

    pub fn input(&self) -> TransactionInput {
        self.input.clone()
    }

    pub fn output(&self) -> TransactionOutput {
        self.output.clone()
    }
}

impl cbor_event::se::Serialize for TransactionUnspentOutput {
    fn serialize<'se, W: Write>(
        &self,
        serializer: &'se mut Serializer<W>,
    ) -> cbor_event::Result<&'se mut Serializer<W>> {
        serializer.write_array(cbor_event::Len::Len(2))?;
        self.input.serialize(serializer)?;
        self.output.serialize(serializer)
    }
}

impl Deserialize for TransactionUnspentOutput {
    fn deserialize<R: BufRead + Seek>(raw: &mut Deserializer<R>) -> Result<Self, DeserializeError> {
        (|| -> Result<_, DeserializeError> {
            match raw.cbor_type()? {
                cbor_event::Type::Array => {
                    let len = raw.array()?;
                    let input = (|| -> Result<_, DeserializeError> {
                        Ok(TransactionInput::deserialize(raw)?)
                    })()
                    .map_err(|e| e.annotate("input"))?;
                    let output = (|| -> Result<_, DeserializeError> {
                        Ok(TransactionOutput::deserialize(raw)?)
                    })()
                    .map_err(|e| e.annotate("output"))?;
                    let ret = Ok(Self { input, output });
                    match len {
                        cbor_event::Len::Len(n) => match n {
                            2 =>
                            /* it's ok */
                            {
                                ()
                            }
                            n => {
                                return Err(
                                    DeserializeFailure::DefiniteLenMismatch(n, Some(2)).into()
                                )
                            }
                        },
                        cbor_event::Len::Indefinite => match raw.special()? {
                            CBORSpecial::Break =>
                            /* it's ok */
                            {
                                ()
                            }
                            _ => return Err(DeserializeFailure::EndingBreakMissing.into()),
                        },
                    }
                    ret
                }
                _ => Err(DeserializeFailure::NoVariantMatched.into()),
            }
        })()
        .map_err(|e| e.annotate("TransactionUnspentOutput"))
    }
}

#[wasm_bindgen]
#[derive(Clone, Debug)]
pub struct TransactionUnspentOutputs(pub(crate) Vec<TransactionUnspentOutput>);

#[wasm_bindgen]
impl TransactionUnspentOutputs {
    pub fn new() -> Self {
        Self(Vec::new())
    }

    pub fn len(&self) -> usize {
        self.0.len()
    }

    pub fn get(&self, index: usize) -> TransactionUnspentOutput {
        self.0[index].clone()
    }

    pub fn add(&mut self, elem: &TransactionUnspentOutput) {
        self.0.push(elem.clone());
    }
}

// Generic u64 wrapper for platforms that don't support u64 or BigInt/etc
// This is an unsigned type - no negative numbers.
// Can be converted to/from plain rust
#[wasm_bindgen]
#[derive(Clone, Copy, Debug, Eq, Hash, Ord, PartialEq, PartialOrd)]
pub struct BigNum(u64);

impl_to_from!(BigNum);

impl std::fmt::Display for BigNum {
    fn fmt(&self, f: &mut std::fmt::Formatter) -> std::fmt::Result {
        write!(f, "{}", self.0)
    }
}

#[wasm_bindgen]
impl BigNum {
    // Create a BigNum from a standard rust string representation
    pub fn from_str(string: &str) -> Result<BigNum, JsError> {
        string
            .parse::<u64>()
            .map_err(|e| JsError::from_str(&format! {"{:?}", e}))
            .map(BigNum)
    }

    // String representation of the BigNum value for use from environments that don't support BigInt
    pub fn to_str(&self) -> String {
        format!("{}", self.0)
    }

    pub fn zero() -> Self {
        Self(0)
    }

    pub fn one() -> Self {
        Self(1)
    }

    pub fn is_zero(&self) -> bool {
        self.0 == 0
    }

    pub fn div_floor(&self, other: &BigNum) -> BigNum {
        // same as (a / b)
        let res = self.0.div(&other.0);
        Self(res)
    }

    pub fn checked_mul(&self, other: &BigNum) -> Result<BigNum, JsError> {
        match self.0.checked_mul(other.0) {
            Some(value) => Ok(BigNum(value)),
            None => Err(JsError::from_str("overflow")),
        }
    }

    pub fn checked_add(&self, other: &BigNum) -> Result<BigNum, JsError> {
        match self.0.checked_add(other.0) {
            Some(value) => Ok(BigNum(value)),
            None => Err(JsError::from_str("overflow")),
        }
    }

    pub fn checked_sub(&self, other: &BigNum) -> Result<BigNum, JsError> {
        match self.0.checked_sub(other.0) {
            Some(value) => Ok(BigNum(value)),
            None => Err(JsError::from_str("underflow")),
        }
    }

    /// returns 0 if it would otherwise underflow
    pub fn clamped_sub(&self, other: &BigNum) -> BigNum {
        match self.0.checked_sub(other.0) {
            Some(value) => BigNum(value),
            None => BigNum(0),
        }
    }

    pub fn compare(&self, rhs_value: &BigNum) -> i8 {
        match self.cmp(&rhs_value) {
            std::cmp::Ordering::Equal => 0,
            std::cmp::Ordering::Less => -1,
            std::cmp::Ordering::Greater => 1,
        }
    }

    pub fn less_than(&self, rhs_value: &BigNum) -> bool {
        self.compare(rhs_value) < 0
    }

    pub fn max(a: &BigNum, b: &BigNum) -> BigNum {
        if a.less_than(b) { b.clone() } else { a.clone() }
    }
}

impl TryFrom<BigNum> for u32 {
    type Error = JsError;

    fn try_from(value: BigNum) -> Result<Self, Self::Error> {
        if value.0 > u32::MAX.into() {
            Err(JsError::from_str(&format!(
                "Value {} is bigger than max u32 {}",
                value.0,
                u32::MAX
            )))
        } else {
            Ok(value.0 as u32)
        }
    }
}

impl From<u64> for BigNum {
    fn from(value: u64) -> Self {
        return BigNum(value);
    }
}

impl From<usize> for BigNum {
    fn from(value: usize) -> Self {
        return BigNum(value as u64);
    }
}

impl From<u32> for BigNum {
    fn from(value: u32) -> Self {
        return BigNum(value.into());
    }
}

impl cbor_event::se::Serialize for BigNum {
    fn serialize<'se, W: Write>(
        &self,
        serializer: &'se mut Serializer<W>,
    ) -> cbor_event::Result<&'se mut Serializer<W>> {
        serializer.write_unsigned_integer(self.0)
    }
}

impl Deserialize for BigNum {
    fn deserialize<R: BufRead + Seek>(raw: &mut Deserializer<R>) -> Result<Self, DeserializeError> {
        match raw.unsigned_integer() {
            Ok(value) => Ok(Self(value)),
            Err(e) => Err(DeserializeError::new("BigNum", DeserializeFailure::CBOR(e))),
        }
    }
}

impl serde::Serialize for BigNum {
    fn serialize<S>(&self, serializer: S) -> Result<S::Ok, S::Error>
    where
        S: serde::Serializer,
    {
        serializer.serialize_str(&self.to_str())
    }
}

impl<'de> serde::de::Deserialize<'de> for BigNum {
    fn deserialize<D>(deserializer: D) -> Result<Self, D::Error>
    where
        D: serde::de::Deserializer<'de>,
    {
        let s = <String as serde::de::Deserialize>::deserialize(deserializer)?;
        Self::from_str(&s).map_err(|_e| {
            serde::de::Error::invalid_value(
                serde::de::Unexpected::Str(&s),
                &"string rep of a number",
            )
        })
    }
}

impl JsonSchema for BigNum {
    fn schema_name() -> String {
        String::from("BigNum")
    }
    fn json_schema(gen: &mut schemars::gen::SchemaGenerator) -> schemars::schema::Schema {
        String::json_schema(gen)
    }
    fn is_referenceable() -> bool {
        String::is_referenceable()
    }
}

pub fn to_bignum(val: u64) -> BigNum {
    BigNum(val)
}
pub fn from_bignum(val: &BigNum) -> u64 {
    val.0
}

pub fn to_bigint(val: u64) -> BigInt {
    BigInt::from_str(&val.to_string()).unwrap()
}

// Specifies an amount of ADA in terms of lovelace
pub type Coin = BigNum;

#[wasm_bindgen]
#[derive(
    Clone,
    Debug,
    Eq,
    /*Hash,*/ Ord,
    PartialEq,
    serde::Serialize,
    serde::Deserialize,
    JsonSchema,
)]
pub struct Value {
    pub(crate) coin: Coin,
    pub(crate) multiasset: Option<MultiAsset>,
}

impl_to_from!(Value);

#[wasm_bindgen]
impl Value {
    pub fn new(coin: &Coin) -> Value {
        Self {
            coin: coin.clone(),
            multiasset: None,
        }
    }

    pub fn new_from_assets(multiasset: &MultiAsset) -> Value {
        Value::new_with_assets(&Coin::zero(), multiasset)
    }

    pub fn new_with_assets(coin: &Coin, multiasset: &MultiAsset) -> Value {
        match multiasset.0.is_empty() {
            true => Value::new(coin),
            false => Self {
                coin: coin.clone(),
                multiasset: Some(multiasset.clone()),
            },
        }
    }

    pub fn zero() -> Value {
        Value::new(&Coin::zero())
    }

    pub fn is_zero(&self) -> bool {
        self.coin.is_zero()
            && self
                .multiasset
                .as_ref()
                .map(|m| m.len() == 0)
                .unwrap_or(true)
    }

    pub fn coin(&self) -> Coin {
        self.coin
    }

    pub fn set_coin(&mut self, coin: &Coin) {
        self.coin = coin.clone();
    }

    pub fn multiasset(&self) -> Option<MultiAsset> {
        self.multiasset.clone()
    }

    pub fn set_multiasset(&mut self, multiasset: &MultiAsset) {
        self.multiasset = Some(multiasset.clone());
    }

    pub fn checked_add(&self, rhs: &Value) -> Result<Value, JsError> {
        use std::collections::btree_map::Entry;
        let coin = self.coin.checked_add(&rhs.coin)?;

        let multiasset = match (&self.multiasset, &rhs.multiasset) {
            (Some(lhs_multiasset), Some(rhs_multiasset)) => {
                let mut multiasset = MultiAsset::new();

                for ma in &[lhs_multiasset, rhs_multiasset] {
                    for (policy, assets) in &ma.0 {
                        for (asset_name, amount) in &assets.0 {
                            match multiasset.0.entry(policy.clone()) {
                                Entry::Occupied(mut assets) => {
                                    match assets.get_mut().0.entry(asset_name.clone()) {
                                        Entry::Occupied(mut assets) => {
                                            let current = assets.get_mut();
                                            *current = current.checked_add(&amount)?;
                                        }
                                        Entry::Vacant(vacant_entry) => {
                                            vacant_entry.insert(amount.clone());
                                        }
                                    }
                                }
                                Entry::Vacant(entry) => {
                                    let mut assets = Assets::new();
                                    assets.0.insert(asset_name.clone(), amount.clone());
                                    entry.insert(assets);
                                }
                            }
                        }
                    }
                }

                Some(multiasset)
            }
            (None, None) => None,
            (Some(ma), None) => Some(ma.clone()),
            (None, Some(ma)) => Some(ma.clone()),
        };

        Ok(Value { coin, multiasset })
    }

    pub fn checked_sub(&self, rhs_value: &Value) -> Result<Value, JsError> {
        let coin = self.coin.checked_sub(&rhs_value.coin)?;
        let multiasset = match (&self.multiasset, &rhs_value.multiasset) {
            (Some(lhs_ma), Some(rhs_ma)) => match lhs_ma.sub(rhs_ma).len() {
                0 => None,
                _ => Some(lhs_ma.sub(rhs_ma)),
            },
            (Some(lhs_ma), None) => Some(lhs_ma.clone()),
            (None, Some(_rhs_ma)) => None,
            (None, None) => None,
        };

        Ok(Value { coin, multiasset })
    }

    pub fn clamped_sub(&self, rhs_value: &Value) -> Value {
        let coin = self.coin.clamped_sub(&rhs_value.coin);
        let multiasset = match (&self.multiasset, &rhs_value.multiasset) {
            (Some(lhs_ma), Some(rhs_ma)) => match lhs_ma.sub(rhs_ma).len() {
                0 => None,
                _ => Some(lhs_ma.sub(rhs_ma)),
            },
            (Some(lhs_ma), None) => Some(lhs_ma.clone()),
            (None, Some(_rhs_ma)) => None,
            (None, None) => None,
        };

        Value { coin, multiasset }
    }

    /// note: values are only partially comparable
    pub fn compare(&self, rhs_value: &Value) -> Option<i8> {
        match self.partial_cmp(&rhs_value) {
            None => None,
            Some(std::cmp::Ordering::Equal) => Some(0),
            Some(std::cmp::Ordering::Less) => Some(-1),
            Some(std::cmp::Ordering::Greater) => Some(1),
        }
    }
}

impl PartialOrd for Value {
    fn partial_cmp(&self, other: &Self) -> Option<std::cmp::Ordering> {
        use std::cmp::Ordering::*;

        fn compare_assets(
            lhs: &Option<MultiAsset>,
            rhs: &Option<MultiAsset>,
        ) -> Option<std::cmp::Ordering> {
            match (lhs, rhs) {
                (None, None) => Some(Equal),
                (None, Some(rhs_assets)) => MultiAsset::new().partial_cmp(&rhs_assets),
                (Some(lhs_assets), None) => lhs_assets.partial_cmp(&MultiAsset::new()),
                (Some(lhs_assets), Some(rhs_assets)) => lhs_assets.partial_cmp(&rhs_assets),
            }
        }

        compare_assets(&self.multiasset(), &other.multiasset()).and_then(|assets_match| {
            let coin_cmp = self.coin.cmp(&other.coin);

            match (coin_cmp, assets_match) {
                (coin_order, Equal) => Some(coin_order),
                (Equal, Less) => Some(Less),
                (Less, Less) => Some(Less),
                (Equal, Greater) => Some(Greater),
                (Greater, Greater) => Some(Greater),
                (_, _) => None,
            }
        })
    }
}

impl cbor_event::se::Serialize for Value {
    fn serialize<'se, W: Write>(
        &self,
        serializer: &'se mut Serializer<W>,
    ) -> cbor_event::Result<&'se mut Serializer<W>> {
        match &self.multiasset {
            Some(multiasset) => {
                serializer.write_array(cbor_event::Len::Len(2))?;
                self.coin.serialize(serializer)?;
                multiasset.serialize(serializer)
            }
            None => self.coin.serialize(serializer),
        }
    }
}

impl Deserialize for Value {
    fn deserialize<R: BufRead + Seek>(raw: &mut Deserializer<R>) -> Result<Self, DeserializeError> {
        (|| -> Result<_, DeserializeError> {
            match raw.cbor_type()? {
                cbor_event::Type::UnsignedInteger => Ok(Value::new(&Coin::deserialize(raw)?)),
                cbor_event::Type::Array => {
                    let len = raw.array()?;
                    let coin =
                        (|| -> Result<_, DeserializeError> { Ok(Coin::deserialize(raw)?) })()
                            .map_err(|e| e.annotate("coin"))?;
                    let multiasset =
                        (|| -> Result<_, DeserializeError> { Ok(MultiAsset::deserialize(raw)?) })()
                            .map_err(|e| e.annotate("multiasset"))?;
                    let ret = Ok(Self {
                        coin,
                        multiasset: Some(multiasset),
                    });
                    match len {
                        cbor_event::Len::Len(n) => match n {
                            2 =>
                            /* it's ok */
                            {
                                ()
                            }
                            n => {
                                return Err(
                                    DeserializeFailure::DefiniteLenMismatch(n, Some(2)).into()
                                )
                            }
                        },
                        cbor_event::Len::Indefinite => match raw.special()? {
                            CBORSpecial::Break =>
                            /* it's ok */
                            {
                                ()
                            }
                            _ => return Err(DeserializeFailure::EndingBreakMissing.into()),
                        },
                    }
                    ret
                }
                _ => Err(DeserializeFailure::NoVariantMatched.into()),
            }
        })()
        .map_err(|e| e.annotate("Value"))
    }
}

// CBOR has int = uint / nint
#[wasm_bindgen]
#[derive(Clone, Debug, Eq, Hash, Ord, PartialEq, PartialOrd)]
pub struct Int(pub(crate) i128);

impl_to_from!(Int);

#[wasm_bindgen]
impl Int {
    pub fn new(x: &BigNum) -> Self {
        Self(x.0 as i128)
    }

    pub fn new_negative(x: &BigNum) -> Self {
        Self(-(x.0 as i128))
    }

    pub fn new_i32(x: i32) -> Self {
        Self(x as i128)
    }

    pub fn is_positive(&self) -> bool {
        return self.0 >= 0;
    }

    /// BigNum can only contain unsigned u64 values
    ///
    /// This function will return the BigNum representation
    /// only in case the underlying i128 value is positive.
    ///
    /// Otherwise nothing will be returned (undefined).
    pub fn as_positive(&self) -> Option<BigNum> {
        if self.is_positive() {
            Some(to_bignum(self.0 as u64))
        } else {
            None
        }
    }

    /// BigNum can only contain unsigned u64 values
    ///
    /// This function will return the *absolute* BigNum representation
    /// only in case the underlying i128 value is negative.
    ///
    /// Otherwise nothing will be returned (undefined).
    pub fn as_negative(&self) -> Option<BigNum> {
        if !self.is_positive() {
            Some(to_bignum((-self.0) as u64))
        } else {
            None
        }
    }

    /// !!! DEPRECATED !!!
    /// Returns an i32 value in case the underlying original i128 value is within the limits.
    /// Otherwise will just return an empty value (undefined).
    #[deprecated(
        since = "10.0.0",
        note = "Unsafe ignoring of possible boundary error and it's not clear from the function name. Use `as_i32_or_nothing`, `as_i32_or_fail`, or `to_str`"
    )]
    pub fn as_i32(&self) -> Option<i32> {
        self.as_i32_or_nothing()
    }

    /// Returns the underlying value converted to i32 if possible (within limits)
    /// Otherwise will just return an empty value (undefined).
    pub fn as_i32_or_nothing(&self) -> Option<i32> {
        use std::convert::TryFrom;
        i32::try_from(self.0).ok()
    }

    /// Returns the underlying value converted to i32 if possible (within limits)
    /// JsError in case of out of boundary overflow
    pub fn as_i32_or_fail(&self) -> Result<i32, JsError> {
        use std::convert::TryFrom;
        i32::try_from(self.0).map_err(|e| JsError::from_str(&format!("{}", e)))
    }

    /// Returns string representation of the underlying i128 value directly.
    /// Might contain the minus sign (-) in case of negative value.
    pub fn to_str(&self) -> String {
        format!("{}", self.0)
    }

    // Create an Int from a standard rust string representation
    pub fn from_str(string: &str) -> Result<Int, JsError> {
        let x = string
            .parse::<i128>()
            .map_err(|e| JsError::from_str(&format! {"{:?}", e}))?;
        if x.abs() > u64::MAX as i128 {
            return Err(JsError::from_str(&format!(
                "{} out of bounds. Value (without sign) must fit within 4 bytes limit of {}",
                x,
                u64::MAX
            )));
        }
        Ok(Self(x))
    }
}

impl cbor_event::se::Serialize for Int {
    fn serialize<'se, W: Write>(
        &self,
        serializer: &'se mut Serializer<W>,
    ) -> cbor_event::Result<&'se mut Serializer<W>> {
        if self.0 < 0 {
            serializer.write_negative_integer(self.0 as i64)
        } else {
            serializer.write_unsigned_integer(self.0 as u64)
        }
    }
}

impl Deserialize for Int {
    fn deserialize<R: BufRead + Seek>(raw: &mut Deserializer<R>) -> Result<Self, DeserializeError> {
        (|| -> Result<_, DeserializeError> {
            match raw.cbor_type()? {
                cbor_event::Type::UnsignedInteger => Ok(Self(raw.unsigned_integer()? as i128)),
                cbor_event::Type::NegativeInteger => Ok(Self(read_nint(raw)?)),
                _ => Err(DeserializeFailure::NoVariantMatched.into()),
            }
        })()
        .map_err(|e| e.annotate("Int"))
    }
}

impl serde::Serialize for Int {
    fn serialize<S>(&self, serializer: S) -> Result<S::Ok, S::Error>
    where
        S: serde::Serializer,
    {
        serializer.serialize_str(&self.to_str())
    }
}

impl<'de> serde::de::Deserialize<'de> for Int {
    fn deserialize<D>(deserializer: D) -> Result<Self, D::Error>
    where
        D: serde::de::Deserializer<'de>,
    {
        let s = <String as serde::de::Deserialize>::deserialize(deserializer)?;
        Self::from_str(&s).map_err(|_e| {
            serde::de::Error::invalid_value(
                serde::de::Unexpected::Str(&s),
                &"string rep of a number",
            )
        })
    }
}

impl JsonSchema for Int {
    fn schema_name() -> String {
        String::from("Int")
    }
    fn json_schema(gen: &mut schemars::gen::SchemaGenerator) -> schemars::schema::Schema {
        String::json_schema(gen)
    }
    fn is_referenceable() -> bool {
        String::is_referenceable()
    }
}

/// TODO: this function can be removed in case `cbor_event` library ever gets a fix on their side
/// See https://github.com/Emurgo/cardano-serialization-lib/pull/392
fn read_nint<R: BufRead + Seek>(raw: &mut Deserializer<R>) -> Result<i128, DeserializeError> {
    let found = raw.cbor_type()?;
    if found != cbor_event::Type::NegativeInteger {
        return Err(cbor_event::Error::Expected(cbor_event::Type::NegativeInteger, found).into());
    }
    let (len, len_sz) = raw.cbor_len()?;
    match len {
        cbor_event::Len::Indefinite => Err(cbor_event::Error::IndefiniteLenNotSupported(
            cbor_event::Type::NegativeInteger,
        )
        .into()),
        cbor_event::Len::Len(v) => {
            raw.advance(1 + len_sz)?;
            Ok(-(v as i128) - 1)
        }
    }
}

const BOUNDED_BYTES_CHUNK_SIZE: usize = 64;

pub(crate) fn write_bounded_bytes<'se, W: Write>(
    serializer: &'se mut Serializer<W>,
    bytes: &[u8],
) -> cbor_event::Result<&'se mut Serializer<W>> {
    if bytes.len() <= BOUNDED_BYTES_CHUNK_SIZE {
        serializer.write_bytes(bytes)
    } else {
        // to get around not having access from outside the library we just write the raw CBOR indefinite byte string code here
        serializer.write_raw_bytes(&[0x5f])?;
        for chunk in bytes.chunks(BOUNDED_BYTES_CHUNK_SIZE) {
            serializer.write_bytes(chunk)?;
        }
        serializer.write_special(CBORSpecial::Break)
    }
}

pub(crate) fn read_bounded_bytes<R: BufRead + Seek>(
    raw: &mut Deserializer<R>,
) -> Result<Vec<u8>, DeserializeError> {
    use std::io::Read;
    let t = raw.cbor_type()?;
    if t != CBORType::Bytes {
        return Err(cbor_event::Error::Expected(CBORType::Bytes, t).into());
    }
    let (len, len_sz) = raw.cbor_len()?;
    match len {
        cbor_event::Len::Len(_) => {
            let bytes = raw.bytes()?;
            if bytes.len() > BOUNDED_BYTES_CHUNK_SIZE {
                return Err(DeserializeFailure::OutOfRange {
                    min: 0,
                    max: BOUNDED_BYTES_CHUNK_SIZE,
                    found: bytes.len(),
                }
                .into());
            }
            Ok(bytes)
        }
        cbor_event::Len::Indefinite => {
            // this is CBOR indefinite encoding, but we must check that each chunk
            // is at most 64 big so we can't just use cbor_event's implementation
            // and check after the fact.
            // This is a slightly adopted version of what I made internally in cbor_event
            // but with the extra checks and not having access to non-pub methods.
            let mut bytes = Vec::new();
            raw.advance(1 + len_sz)?;
            // TODO: also change this + check at end of loop to the following after we update cbor_event
            //while raw.cbor_type()? != CBORType::Special || !raw.special_break()? {
            while raw.cbor_type()? != CBORType::Special {
                let chunk_t = raw.cbor_type()?;
                if chunk_t != CBORType::Bytes {
                    return Err(cbor_event::Error::Expected(CBORType::Bytes, chunk_t).into());
                }
                let (chunk_len, chunk_len_sz) = raw.cbor_len()?;
                match chunk_len {
                    // TODO: use this error instead once that PR is merged into cbor_event
                    //cbor_event::Len::Indefinite => return Err(cbor_event::Error::InvalidIndefiniteString.into()),
                    cbor_event::Len::Indefinite => {
                        return Err(cbor_event::Error::CustomError(String::from(
                            "Illegal CBOR: Indefinite string found inside indefinite string",
                        ))
                        .into())
                    }
                    cbor_event::Len::Len(len) => {
                        if chunk_len_sz > BOUNDED_BYTES_CHUNK_SIZE {
                            return Err(DeserializeFailure::OutOfRange {
                                min: 0,
                                max: BOUNDED_BYTES_CHUNK_SIZE,
                                found: chunk_len_sz,
                            }
                            .into());
                        }
                        raw.advance(1 + chunk_len_sz)?;
                        raw.as_mut_ref()
                            .by_ref()
                            .take(len)
                            .read_to_end(&mut bytes)
                            .map_err(|e| cbor_event::Error::IoError(e))?;
                    }
                }
            }
            if raw.special()? != CBORSpecial::Break {
                return Err(DeserializeFailure::EndingBreakMissing.into());
            }
            Ok(bytes)
        }
    }
}

#[wasm_bindgen]
#[derive(Clone, Debug, Eq, Ord, PartialEq, PartialOrd)]
pub struct BigInt(num_bigint::BigInt);

impl_to_from!(BigInt);

impl serde::Serialize for BigInt {
    fn serialize<S>(&self, serializer: S) -> Result<S::Ok, S::Error>
    where
        S: serde::Serializer,
    {
        serializer.serialize_str(&self.to_str())
    }
}

impl<'de> serde::de::Deserialize<'de> for BigInt {
    fn deserialize<D>(deserializer: D) -> Result<Self, D::Error>
    where
        D: serde::de::Deserializer<'de>,
    {
        let s = <String as serde::de::Deserialize>::deserialize(deserializer)?;
        BigInt::from_str(&s).map_err(|_e| {
            serde::de::Error::invalid_value(
                serde::de::Unexpected::Str(&s),
                &"string rep of a big int",
            )
        })
    }
}

impl JsonSchema for BigInt {
    fn schema_name() -> String {
        String::from("BigInt")
    }
    fn json_schema(gen: &mut schemars::gen::SchemaGenerator) -> schemars::schema::Schema {
        String::json_schema(gen)
    }
    fn is_referenceable() -> bool {
        String::is_referenceable()
    }
}

#[wasm_bindgen]
impl BigInt {
    pub fn is_zero(&self) -> bool {
        self.0.sign() == Sign::NoSign
    }

    pub fn as_u64(&self) -> Option<BigNum> {
        let (sign, u64_digits) = self.0.to_u64_digits();
        if sign == num_bigint::Sign::Minus {
            return None;
        }
        match u64_digits.len() {
            0 => Some(to_bignum(0)),
            1 => Some(to_bignum(*u64_digits.first().unwrap())),
            _ => None,
        }
    }

    pub fn as_int(&self) -> Option<Int> {
        let (sign, u64_digits) = self.0.to_u64_digits();
        let u64_digit = match u64_digits.len() {
            0 => Some(to_bignum(0)),
            1 => Some(to_bignum(*u64_digits.first().unwrap())),
            _ => None,
        }?;
        match sign {
            num_bigint::Sign::NoSign | num_bigint::Sign::Plus => Some(Int::new(&u64_digit)),
            num_bigint::Sign::Minus => Some(Int::new_negative(&u64_digit)),
        }
    }

    pub fn from_str(text: &str) -> Result<BigInt, JsError> {
        use std::str::FromStr;
        num_bigint::BigInt::from_str(text)
            .map_err(|e| JsError::from_str(&format! {"{:?}", e}))
            .map(Self)
    }

    pub fn to_str(&self) -> String {
        self.0.to_string()
    }

    pub fn add(&self, other: &BigInt) -> BigInt {
        Self(&self.0 + &other.0)
    }

    pub fn mul(&self, other: &BigInt) -> BigInt {
        Self(&self.0 * &other.0)
    }

    pub fn one() -> BigInt {
        use std::str::FromStr;
        Self(num_bigint::BigInt::from_str("1").unwrap())
    }

    pub fn increment(&self) -> BigInt {
        self.add(&Self::one())
    }

    pub fn div_ceil(&self, other: &BigInt) -> BigInt {
        use num_integer::Integer;
        let (res, rem) = self.0.div_rem(&other.0);
        let result = Self(res);
        if Self(rem).is_zero() {
            result
        } else {
            result.increment()
        }
    }
}

impl cbor_event::se::Serialize for BigInt {
    fn serialize<'se, W: Write>(
        &self,
        serializer: &'se mut Serializer<W>,
    ) -> cbor_event::Result<&'se mut Serializer<W>> {
        let (sign, u64_digits) = self.0.to_u64_digits();
        match u64_digits.len() {
            0 => serializer.write_unsigned_integer(0),
            // we use the uint/nint encodings to use a minimum of space
            1 => match sign {
                // uint
                num_bigint::Sign::Plus | num_bigint::Sign::NoSign => {
                    serializer.write_unsigned_integer(*u64_digits.first().unwrap())
                }
                // nint
                num_bigint::Sign::Minus => serializer
                    .write_negative_integer(-(*u64_digits.first().unwrap() as i128) as i64),
            },
            _ => {
                // Small edge case: nint's minimum is -18446744073709551616 but in this bigint lib
                // that takes 2 u64 bytes so we put that as a special case here:
                if sign == num_bigint::Sign::Minus && u64_digits == vec![0, 1] {
                    serializer.write_negative_integer(-18446744073709551616i128 as i64)
                } else {
                    let (sign, bytes) = self.0.to_bytes_be();
                    match sign {
                        // positive bigint
                        num_bigint::Sign::Plus | num_bigint::Sign::NoSign => {
                            serializer.write_tag(2u64)?;
                            write_bounded_bytes(serializer, &bytes)
                        }
                        // negative bigint
                        num_bigint::Sign::Minus => {
                            serializer.write_tag(3u64)?;
                            use std::ops::Neg;
                            // CBOR RFC defines this as the bytes of -n -1
                            let adjusted = self
                                .0
                                .clone()
                                .neg()
                                .checked_sub(&num_bigint::BigInt::from(1u32))
                                .unwrap()
                                .to_biguint()
                                .unwrap();
                            write_bounded_bytes(serializer, &adjusted.to_bytes_be())
                        }
                    }
                }
            }
        }
    }
}

impl Deserialize for BigInt {
    fn deserialize<R: BufRead + Seek>(raw: &mut Deserializer<R>) -> Result<Self, DeserializeError> {
        (|| -> Result<_, DeserializeError> {
            match raw.cbor_type()? {
                // bigint
                CBORType::Tag => {
                    let tag = raw.tag()?;
                    let bytes = read_bounded_bytes(raw)?;
                    match tag {
                        // positive bigint
                        2 => Ok(Self(num_bigint::BigInt::from_bytes_be(
                            num_bigint::Sign::Plus,
                            &bytes,
                        ))),
                        // negative bigint
                        3 => {
                            // CBOR RFC defines this as the bytes of -n -1
                            let initial =
                                num_bigint::BigInt::from_bytes_be(num_bigint::Sign::Plus, &bytes);
                            use std::ops::Neg;
                            let adjusted = initial
                                .checked_add(&num_bigint::BigInt::from(1u32))
                                .unwrap()
                                .neg();
                            Ok(Self(adjusted))
                        }
                        _ => {
                            return Err(DeserializeFailure::TagMismatch {
                                found: tag,
                                expected: 2,
                            }
                            .into())
                        }
                    }
                }
                // uint
                CBORType::UnsignedInteger => {
                    Ok(Self(num_bigint::BigInt::from(raw.unsigned_integer()?)))
                }
                // nint
                CBORType::NegativeInteger => Ok(Self(num_bigint::BigInt::from(read_nint(raw)?))),
                _ => return Err(DeserializeFailure::NoVariantMatched.into()),
            }
        })()
        .map_err(|e| e.annotate("BigInt"))
    }
}

impl<T> std::convert::From<T> for BigInt
where
    T: std::convert::Into<num_bigint::BigInt>,
{
    fn from(x: T) -> Self {
        Self(x.into())
    }
}

// we use the cbor_event::Serialize trait directly

// This is only for use for plain cddl groups who need to be embedded within outer groups.
pub(crate) trait SerializeEmbeddedGroup {
    fn serialize_as_embedded_group<'a, W: Write + Sized>(
        &self,
        serializer: &'a mut Serializer<W>,
    ) -> cbor_event::Result<&'a mut Serializer<W>>;
}

// same as cbor_event::de::Deserialize but with our DeserializeError
pub trait Deserialize {
    fn deserialize<R: BufRead + Seek>(raw: &mut Deserializer<R>) -> Result<Self, DeserializeError>
    where
        Self: Sized;
}

// auto-implement for all cbor_event Deserialize implementors
impl<T: cbor_event::de::Deserialize> Deserialize for T {
    fn deserialize<R: BufRead + Seek>(raw: &mut Deserializer<R>) -> Result<T, DeserializeError> {
        T::deserialize(raw).map_err(|e| DeserializeError::from(e))
    }
}

// This is only for use for plain cddl groups who need to be embedded within outer groups.
pub trait DeserializeEmbeddedGroup {
    fn deserialize_as_embedded_group<R: BufRead + Seek>(
        raw: &mut Deserializer<R>,
        len: cbor_event::Len,
    ) -> Result<Self, DeserializeError>
    where
        Self: Sized;
}

pub struct CBORReadLen {
    deser_len: cbor_event::Len,
    read: u64,
}

impl CBORReadLen {
    pub fn new(len: cbor_event::Len) -> Self {
        Self {
            deser_len: len,
            read: 0,
        }
    }

    // Marks {n} values as being read, and if we go past the available definite length
    // given by the CBOR, we return an error.
    pub fn read_elems(&mut self, count: usize) -> Result<(), DeserializeFailure> {
        match self.deser_len {
            cbor_event::Len::Len(n) => {
                self.read += count as u64;
                if self.read > n {
                    Err(DeserializeFailure::DefiniteLenMismatch(n, None))
                } else {
                    Ok(())
                }
            }
            cbor_event::Len::Indefinite => Ok(()),
        }
    }

    pub fn finish(&self) -> Result<(), DeserializeFailure> {
        match self.deser_len {
            cbor_event::Len::Len(n) => {
                if self.read == n {
                    Ok(())
                } else {
                    Err(DeserializeFailure::DefiniteLenMismatch(n, Some(self.read)))
                }
            }
            cbor_event::Len::Indefinite => Ok(()),
        }
    }
}

#[wasm_bindgen]
pub fn make_daedalus_bootstrap_witness(
    tx_body_hash: &TransactionHash,
    addr: &ByronAddress,
    key: &LegacyDaedalusPrivateKey,
) -> BootstrapWitness {
    let chain_code = key.chaincode();

    let pubkey = Bip32PublicKey::from_bytes(&key.0.to_public().as_ref()).unwrap();
    let vkey = Vkey::new(&pubkey.to_raw_key());
    let signature =
        Ed25519Signature::from_bytes(key.0.sign(&tx_body_hash.to_bytes()).as_ref().to_vec())
            .unwrap();

    BootstrapWitness::new(&vkey, &signature, chain_code, addr.attributes())
}

#[wasm_bindgen]
pub fn make_icarus_bootstrap_witness(
    tx_body_hash: &TransactionHash,
    addr: &ByronAddress,
    key: &Bip32PrivateKey,
) -> BootstrapWitness {
    let chain_code = key.chaincode();

    let raw_key = key.to_raw_key();
    let vkey = Vkey::new(&raw_key.to_public());
    let signature = raw_key.sign(&tx_body_hash.to_bytes());

    BootstrapWitness::new(&vkey, &signature, chain_code, addr.attributes())
}

#[wasm_bindgen]
pub fn make_vkey_witness(tx_body_hash: &TransactionHash, sk: &PrivateKey) -> Vkeywitness {
    let sig = sk.sign(tx_body_hash.0.as_ref());
    Vkeywitness::new(&Vkey::new(&sk.to_public()), &sig)
}

#[wasm_bindgen]
pub fn hash_auxiliary_data(auxiliary_data: &AuxiliaryData) -> AuxiliaryDataHash {
    AuxiliaryDataHash::from(blake2b256(&auxiliary_data.to_bytes()))
}
#[wasm_bindgen]
pub fn hash_transaction(tx_body: &TransactionBody) -> TransactionHash {
    TransactionHash::from(crypto::blake2b256(tx_body.to_bytes().as_ref()))
}
#[wasm_bindgen]
pub fn hash_plutus_data(plutus_data: &PlutusData) -> DataHash {
    DataHash::from(blake2b256(&plutus_data.to_bytes()))
}
#[wasm_bindgen]
pub fn hash_script_data(
    redeemers: &Redeemers,
    cost_models: &Costmdls,
    datums: Option<PlutusList>,
) -> ScriptDataHash {
    let mut buf = Vec::new();
    if redeemers.len() == 0 && datums.is_some() {
        /*
        ; Finally, note that in the case that a transaction includes datums but does not
        ; include any redeemers, the script data format becomes (in hex):
        ; [ 80 | datums | A0 ]
        ; corresponding to a CBOR empty list and an empty map (our apologies).
        */
        buf.push(0x80);
        if let Some(d) = &datums {
            buf.extend(d.to_bytes());
        }
        buf.push(0xA0);
    } else {
        /*
        ; script data format:
        ; [ redeemers | datums | language views ]
        ; The redeemers are exactly the data present in the transaction witness set.
        ; Similarly for the datums, if present. If no datums are provided, the middle
        ; field is an empty string.
        */
        buf.extend(redeemers.to_bytes());
        if let Some(d) = &datums {
            buf.extend(d.to_bytes());
        }
        buf.extend(cost_models.language_views_encoding());
    }
    ScriptDataHash::from(blake2b256(&buf))
}

// wasm-bindgen can't accept Option without clearing memory, so we avoid exposing this in WASM
pub fn internal_get_implicit_input(
    withdrawals: &Option<Withdrawals>,
    certs: &Option<Certificates>,
    pool_deposit: &BigNum, // // protocol parameter
    key_deposit: &BigNum,  // protocol parameter
) -> Result<Value, JsError> {
    let withdrawal_sum = match &withdrawals {
        None => to_bignum(0),
        Some(x) => {
            x.0.values()
                .try_fold(to_bignum(0), |acc, ref withdrawal_amt| {
                    acc.checked_add(&withdrawal_amt)
                })?
        }
    };
    let certificate_refund = match &certs {
        None => to_bignum(0),
        Some(certs) => certs
            .0
            .iter()
            .try_fold(to_bignum(0), |acc, ref cert| match &cert.0 {
                CertificateEnum::PoolRetirement(_cert) => acc.checked_add(&pool_deposit),
                CertificateEnum::StakeDeregistration(_cert) => acc.checked_add(&key_deposit),
                _ => Ok(acc),
            })?,
    };

    Ok(Value::new(
        &withdrawal_sum.checked_add(&certificate_refund)?,
    ))
}
pub fn internal_get_deposit(
    certs: &Option<Certificates>,
    pool_deposit: &BigNum, // // protocol parameter
    key_deposit: &BigNum,  // protocol parameter
) -> Result<Coin, JsError> {
    let certificate_refund = match &certs {
        None => to_bignum(0),
        Some(certs) => certs
            .0
            .iter()
            .try_fold(to_bignum(0), |acc, ref cert| match &cert.0 {
                CertificateEnum::PoolRegistration(_cert) => acc.checked_add(&pool_deposit),
                CertificateEnum::StakeRegistration(_cert) => acc.checked_add(&key_deposit),
                _ => Ok(acc),
            })?,
    };
    Ok(certificate_refund)
}

#[wasm_bindgen]
pub fn get_implicit_input(
    txbody: &TransactionBody,
    pool_deposit: &BigNum, // // protocol parameter
    key_deposit: &BigNum,  // protocol parameter
) -> Result<Value, JsError> {
    internal_get_implicit_input(
        &txbody.withdrawals,
        &txbody.certs,
        &pool_deposit,
        &key_deposit,
    )
}

#[wasm_bindgen]
pub fn get_deposit(
    txbody: &TransactionBody,
    pool_deposit: &BigNum, // // protocol parameter
    key_deposit: &BigNum,  // protocol parameter
) -> Result<Coin, JsError> {
    internal_get_deposit(&txbody.certs, &pool_deposit, &key_deposit)
}

// <TODO:REMOVE_AFTER_BABBAGE>
struct OutputSizeConstants {
    k0: usize,
    k1: usize,
    k2: usize,
}

// <TODO:REMOVE_AFTER_BABBAGE>
fn quot<T>(a: T, b: T) -> T
    where T: Sub<Output=T> + Rem<Output=T> + Div<Output=T> + Copy + Clone + std::fmt::Display {
    (a - (a % b)) / b
}

// <TODO:REMOVE_AFTER_BABBAGE>
fn bundle_size(
    assets: &Value,
    constants: &OutputSizeConstants,
) -> usize {
    // based on https://github.com/input-output-hk/cardano-ledger-specs/blob/master/doc/explanations/min-utxo-alonzo.rst
    match &assets.multiasset {
        None => 2, // coinSize according the minimum value function
        Some (assets) => {
            let num_assets = assets.0
                .values()
                .fold(
                    0,
                    | acc, next| acc + next.len()
                );
            let sum_asset_name_lengths = assets.0
                .values()
                .flat_map(|assets| assets.0.keys())
                .unique_by(|asset| asset.name())
                .fold(
                    0,
                    | acc, next| acc + next.0.len()
                );
            let sum_policy_id_lengths = assets.0
                .keys()
                .fold(
                    0,
                    | acc, next| acc + next.0.len()
                );
            // converts bytes to 8-byte long words, rounding up
            fn roundup_bytes_to_words(b: usize) -> usize {
                quot(b + 7, 8)
            }
            constants.k0 + roundup_bytes_to_words(
                (num_assets * constants.k1) + sum_asset_name_lengths +
                    (constants.k2 * sum_policy_id_lengths)
            )
        }
    }
}

// <TODO:REMOVE_AFTER_BABBAGE>
fn _min_ada_required_legacy(
    assets: &Value,
    has_data_hash: bool, // whether the output includes a data hash
    coins_per_utxo_word: &BigNum, // protocol parameter (in lovelace)
) -> Result<BigNum, JsError> {
    // based on https://github.com/input-output-hk/cardano-ledger-specs/blob/master/doc/explanations/min-utxo-alonzo.rst
    let data_hash_size = if has_data_hash { 10 } else { 0 }; // in words
    let utxo_entry_size_without_val = 27; // in words

    let size = bundle_size(
        &assets,
        &OutputSizeConstants {
            k0: 6,
            k1: 12,
            k2: 1,
        },
    );
    let words = to_bignum(utxo_entry_size_without_val)
        .checked_add(&to_bignum(size as u64))?
        .checked_add(&to_bignum(data_hash_size))?;
    coins_per_utxo_word.checked_mul(&words)
}

#[derive(Debug, Clone, Eq, Ord, PartialEq, PartialOrd)]
pub struct MinOutputAdaCalculator {
    output: TransactionOutput,
    data_cost: DataCost,
}

impl MinOutputAdaCalculator {
    pub fn new(output: &TransactionOutput, data_cost: &DataCost) -> Self {
        Self {
            output: output.clone(),
            data_cost: data_cost.clone(),
        }
    }

    pub fn new_empty(data_cost: &DataCost) -> Result<MinOutputAdaCalculator, JsError> {
        Ok(Self {
            output: MinOutputAdaCalculator::create_fake_output()?,
            data_cost: data_cost.clone(),
        })
    }

    pub fn set_address(&mut self, address: &Address) {
        self.output.address = address.clone();
    }

    pub fn set_plutus_data(&mut self, data: &PlutusData) {
        self.output.plutus_data = Some(DataOption::Data(data.clone()));
    }

    pub fn set_data_hash(&mut self, data_hash: &DataHash) {
        self.output.plutus_data = Some(DataOption::DataHash(data_hash.clone()));
    }

    pub fn set_amount(&mut self, amount: &Value) {
        self.output.amount = amount.clone();
    }

    pub fn set_script_ref(&mut self, script_ref: &ScriptRef) {
        self.output.script_ref = Some(script_ref.clone());
    }

    pub fn calculate_ada(&self) -> Result<BigNum, JsError> {
        let coins_per_byte = self.data_cost.coins_per_byte();
        // <TODO:REMOVE_AFTER_BABBAGE>
        let coins_per_word = self.data_cost.coins_per_word()?;
        let mut output: TransactionOutput = self.output.clone();
        fn calc_required_coin(
            output: &TransactionOutput,
            coins_per_byte: &Coin,
            coins_per_word: &Coin,
        ) -> Result<Coin, JsError> {
            // <TODO:REMOVE_AFTER_BABBAGE>
            let legacy_coin = _min_ada_required_legacy(
                &output.amount(),
                output.has_data_hash(),
                coins_per_word,
            )?;
            //according to https://hydra.iohk.io/build/15339994/download/1/babbage-changes.pdf
            //See on the page 9 getValue txout
            let result = BigNum::from(output.to_bytes().len())
                .checked_add(&to_bignum(160))?
                .checked_mul(&coins_per_byte)?;
            Ok(BigNum::max(&result, &legacy_coin))
        }
        for _ in 0..3 {
            let required_coin = calc_required_coin(&output, &coins_per_byte, &coins_per_word)?;
            if output.amount.coin.less_than(&required_coin) {
                output.amount.coin = required_coin.clone();
            } else {
                return Ok(required_coin);
            }
        }
        output.amount.coin = to_bignum(u64::MAX);
        calc_required_coin(&output, &coins_per_byte, &coins_per_word)
    }

    fn create_fake_output() -> Result<TransactionOutput, JsError> {
        let fake_base_address: Address = Address::from_bech32("addr_test1qpu5vlrf4xkxv2qpwngf6cjhtw542ayty80v8dyr49rf5ewvxwdrt70qlcpeeagscasafhffqsxy36t90ldv06wqrk2qum8x5w")?;
        let fake_value: Value = Value::new(&to_bignum(1000000));
        Ok(TransactionOutput::new(&fake_base_address, &fake_value))
    }
}

///returns minimal amount of ada for the output for case when the amount is included to the output
#[wasm_bindgen]
pub fn min_ada_for_output(
    output: &TransactionOutput,
    data_cost: &DataCost,
) -> Result<BigNum, JsError> {
    MinOutputAdaCalculator::new(output, data_cost).calculate_ada()
}

/// !!! DEPRECATED !!!
/// This function uses outdated set of arguments.
/// Use `min_ada_for_output` instead
#[wasm_bindgen]
#[deprecated(since = "11.0.0", note = "Use `min_ada_for_output` instead")]
pub fn min_ada_required(
    assets: &Value,
    has_data_hash: bool,          // whether the output includes a data hash
    coins_per_utxo_word: &BigNum, // protocol parameter (in lovelace)
) -> Result<BigNum, JsError> {
    let data_cost = DataCost::new_coins_per_word(coins_per_utxo_word);
    let mut calc = MinOutputAdaCalculator::new_empty(&data_cost)?;
    calc.set_amount(assets);
    if has_data_hash {
        calc.set_data_hash(&fake_data_hash(0));
    }
    calc.calculate_ada()
}

/// Used to choosed the schema for a script JSON string
#[wasm_bindgen]
pub enum ScriptSchema {
    Wallet,
    Node,
}

/// Receives a script JSON string
/// and returns a NativeScript.
/// Cardano Wallet and Node styles are supported.
///
/// * wallet: https://github.com/input-output-hk/cardano-wallet/blob/master/specifications/api/swagger.yaml
/// * node: https://github.com/input-output-hk/cardano-node/blob/master/doc/reference/simple-scripts.md
///
/// self_xpub is expected to be a Bip32PublicKey as hex-encoded bytes
#[wasm_bindgen]
pub fn encode_json_str_to_native_script(
    json: &str,
    self_xpub: &str,
    schema: ScriptSchema,
) -> Result<NativeScript, JsError> {
    let value: serde_json::Value =
        serde_json::from_str(&json).map_err(|e| JsError::from_str(&e.to_string()))?;

    let native_script = match schema {
        ScriptSchema::Wallet => encode_wallet_value_to_native_script(value, self_xpub)?,
        ScriptSchema::Node => todo!(),
    };

    Ok(native_script)
}

fn encode_wallet_value_to_native_script(
    value: serde_json::Value,
    self_xpub: &str,
) -> Result<NativeScript, JsError> {
    match value {
        serde_json::Value::Object(map)
            if map.contains_key("cosigners") && map.contains_key("template") =>
        {
            let mut cosigners = HashMap::new();

            if let serde_json::Value::Object(cosigner_map) = map.get("cosigners").unwrap() {
                for (key, value) in cosigner_map.iter() {
                    if let serde_json::Value::String(xpub) = value {
                        if xpub == "self" {
                            cosigners.insert(key.to_owned(), self_xpub.to_owned());
                        } else {
                            cosigners.insert(key.to_owned(), xpub.to_owned());
                        }
                    } else {
                        return Err(JsError::from_str("cosigner value must be a string"));
                    }
                }
            } else {
                return Err(JsError::from_str("cosigners must be a map"));
            }

            let template = map.get("template").unwrap();

            let template_native_script = encode_template_to_native_script(template, &cosigners)?;

            Ok(template_native_script)
        }
        _ => Err(JsError::from_str(
            "top level must be an object. cosigners and template keys are required",
        )),
    }
}

fn encode_template_to_native_script(
    template: &serde_json::Value,
    cosigners: &HashMap<String, String>,
) -> Result<NativeScript, JsError> {
    match template {
        serde_json::Value::String(cosigner) => {
            if let Some(xpub) = cosigners.get(cosigner) {
                let bytes = Vec::from_hex(xpub).map_err(|e| JsError::from_str(&e.to_string()))?;

                let public_key = Bip32PublicKey::from_bytes(&bytes)?;

                Ok(NativeScript::new_script_pubkey(&ScriptPubkey::new(
                    &public_key.to_raw_key().hash(),
                )))
            } else {
                Err(JsError::from_str(&format!(
                    "cosigner {} not found",
                    cosigner
                )))
            }
        }
        serde_json::Value::Object(map) if map.contains_key("all") => {
            let mut all = NativeScripts::new();

            if let serde_json::Value::Array(array) = map.get("all").unwrap() {
                for val in array {
                    all.add(&encode_template_to_native_script(val, cosigners)?);
                }
            } else {
                return Err(JsError::from_str("all must be an array"));
            }

            Ok(NativeScript::new_script_all(&ScriptAll::new(&all)))
        }
        serde_json::Value::Object(map) if map.contains_key("any") => {
            let mut any = NativeScripts::new();

            if let serde_json::Value::Array(array) = map.get("any").unwrap() {
                for val in array {
                    any.add(&encode_template_to_native_script(val, cosigners)?);
                }
            } else {
                return Err(JsError::from_str("any must be an array"));
            }

            Ok(NativeScript::new_script_any(&ScriptAny::new(&any)))
        }
        serde_json::Value::Object(map) if map.contains_key("some") => {
            if let serde_json::Value::Object(some) = map.get("some").unwrap() {
                if some.contains_key("at_least") && some.contains_key("from") {
                    let n = if let serde_json::Value::Number(at_least) =
                        some.get("at_least").unwrap()
                    {
                        if let Some(n) = at_least.as_u64() {
                            n as u32
                        } else {
                            return Err(JsError::from_str("at_least must be an integer"));
                        }
                    } else {
                        return Err(JsError::from_str("at_least must be an integer"));
                    };

                    let mut from_scripts = NativeScripts::new();

                    if let serde_json::Value::Array(array) = some.get("from").unwrap() {
                        for val in array {
                            from_scripts.add(&encode_template_to_native_script(val, cosigners)?);
                        }
                    } else {
                        return Err(JsError::from_str("from must be an array"));
                    }

                    Ok(NativeScript::new_script_n_of_k(&ScriptNOfK::new(
                        n,
                        &from_scripts,
                    )))
                } else {
                    Err(JsError::from_str("some must contain at_least and from"))
                }
            } else {
                Err(JsError::from_str("some must be an object"))
            }
        }
        serde_json::Value::Object(map) if map.contains_key("active_from") => {
            if let serde_json::Value::Number(active_from) = map.get("active_from").unwrap() {
                if let Some(n) = active_from.as_u64() {
                    let slot: SlotBigNum = n.into();

                    let time_lock_start = TimelockStart::new_timelockstart(&slot);

                    Ok(NativeScript::new_timelock_start(&time_lock_start))
                } else {
                    Err(JsError::from_str(
                        "active_from slot must be an integer greater than or equal to 0",
                    ))
                }
            } else {
                Err(JsError::from_str("active_from slot must be a number"))
            }
        }
        serde_json::Value::Object(map) if map.contains_key("active_until") => {
            if let serde_json::Value::Number(active_until) = map.get("active_until").unwrap() {
                if let Some(n) = active_until.as_u64() {
                    let slot: SlotBigNum = n.into();

                    let time_lock_expiry = TimelockExpiry::new_timelockexpiry(&slot);

                    Ok(NativeScript::new_timelock_expiry(&time_lock_expiry))
                } else {
                    Err(JsError::from_str(
                        "active_until slot must be an integer greater than or equal to 0",
                    ))
                }
            } else {
                Err(JsError::from_str("active_until slot must be a number"))
            }
        }
        _ => Err(JsError::from_str("invalid template format")),
    }
}

pub(crate) fn opt64<T>(o: &Option<T>) -> u64 {
    o.is_some() as u64
}

#[cfg(test)]
mod tests {
    use super::*;
    use crate::tx_builder_constants::TxBuilderConstants;

    // this is what is used in mainnet
    const COINS_PER_UTXO_WORD: u64 = 34_482;

    // taken from https://github.com/input-output-hk/cardano-ledger-specs/blob/master/doc/explanations/min-utxo-alonzo.rst
    fn one_policy_one_0_char_asset() -> Value {
        let mut token_bundle = MultiAsset::new();
        let mut asset_list = Assets::new();
        asset_list.insert(&AssetName(vec![]), &BigNum(1));
        token_bundle.insert(&PolicyID::from([0; ScriptHash::BYTE_COUNT]), &asset_list);
        Value {
            coin: BigNum(0),
            multiasset: Some(token_bundle),
        }
    }

    fn one_policy_one_1_char_asset() -> Value {
        let mut token_bundle = MultiAsset::new();
        let mut asset_list = Assets::new();
        asset_list.insert(&AssetName(vec![1]), &BigNum(1));
        token_bundle.insert(&PolicyID::from([0; ScriptHash::BYTE_COUNT]), &asset_list);
        Value {
            coin: BigNum(1407406),
            multiasset: Some(token_bundle),
        }
    }

    fn one_policy_three_1_char_assets() -> Value {
        let mut token_bundle = MultiAsset::new();
        let mut asset_list = Assets::new();
        asset_list.insert(&AssetName(vec![1]), &BigNum(1));
        asset_list.insert(&AssetName(vec![2]), &BigNum(1));
        asset_list.insert(&AssetName(vec![3]), &BigNum(1));
        token_bundle.insert(&PolicyID::from([0; ScriptHash::BYTE_COUNT]), &asset_list);
        Value {
            coin: BigNum(1555554),
            multiasset: Some(token_bundle),
        }
    }

    fn two_policies_one_0_char_asset() -> Value {
        let mut token_bundle = MultiAsset::new();
        let mut asset_list = Assets::new();
        asset_list.insert(&AssetName(vec![]), &BigNum(1));
        token_bundle.insert(&PolicyID::from([0; ScriptHash::BYTE_COUNT]), &asset_list);
        token_bundle.insert(&PolicyID::from([1; ScriptHash::BYTE_COUNT]), &asset_list);
        Value {
            coin: BigNum(1592591),
            multiasset: Some(token_bundle),
        }
    }

    fn two_policies_one_1_char_asset() -> Value {
        let mut token_bundle = MultiAsset::new();
        let mut asset_list = Assets::new();
        asset_list.insert(&AssetName(vec![1]), &BigNum(1));
        token_bundle.insert(&PolicyID::from([0; ScriptHash::BYTE_COUNT]), &asset_list);
        token_bundle.insert(&PolicyID::from([1; ScriptHash::BYTE_COUNT]), &asset_list);
        Value {
            coin: BigNum(1592591),
            multiasset: Some(token_bundle),
        }
    }

    fn three_policies_96_1_char_assets() -> Value {
        let mut token_bundle = MultiAsset::new();
        fn add_policy(token_bundle: &mut MultiAsset, index: u8) -> () {
            let mut asset_list = Assets::new();

            for i in 0..32 {
                asset_list.insert(&AssetName(vec![index * 32 + i]), &BigNum(1));
            }
            token_bundle.insert(
                &PolicyID::from([index; ScriptHash::BYTE_COUNT]),
                &asset_list,
            );
        }
        add_policy(&mut token_bundle, 1);
        add_policy(&mut token_bundle, 2);
        add_policy(&mut token_bundle, 3);
        Value {
            coin: BigNum(7592585),
            multiasset: Some(token_bundle),
        }
    }

    fn one_policy_three_32_char_assets() -> Value {
        let mut token_bundle = MultiAsset::new();
        let mut asset_list = Assets::new();
        asset_list.insert(&AssetName(vec![1; 32]), &BigNum(1));
        asset_list.insert(&AssetName(vec![2; 32]), &BigNum(1));
        asset_list.insert(&AssetName(vec![3; 32]), &BigNum(1));
        token_bundle.insert(&PolicyID::from([0; ScriptHash::BYTE_COUNT]), &asset_list);
        Value {
            coin: BigNum(1555554),
            multiasset: Some(token_bundle),
        }
    }

    #[ignore]
    #[test]
    fn min_ada_value_no_multiasset() {
        assert_eq!(
            from_bignum(
                &min_ada_required(
                    &Value::new(&Coin::zero()),
                    false,
                    &to_bignum(COINS_PER_UTXO_WORD)
                )
                .unwrap()
            ),
            969750,
        );
    }

    #[ignore]
    #[test]
    fn min_ada_value_one_policy_one_0_char_asset() {
        assert_eq!(
            from_bignum(
                &min_ada_required(
                    &one_policy_one_0_char_asset(),
                    false,
                    &to_bignum(COINS_PER_UTXO_WORD)
                )
                .unwrap()
            ),
            1_120_600,
        );
    }

    #[ignore]
    #[test]
    fn min_ada_value_one_policy_one_1_char_asset() {
        assert_eq!(
            from_bignum(
                &min_ada_required(
                    &one_policy_one_1_char_asset(),
                    false,
                    &to_bignum(COINS_PER_UTXO_WORD)
                )
                .unwrap()
            ),
            1_124_910,
        );
    }

    #[ignore]
    #[test]
    fn min_ada_value_one_policy_three_1_char_assets() {
        assert_eq!(
            from_bignum(
                &min_ada_required(
                    &one_policy_three_1_char_assets(),
                    false,
                    &to_bignum(COINS_PER_UTXO_WORD)
                )
                .unwrap()
            ),
            1_150_770,
        );
    }

    #[ignore]
    #[test]
    fn min_ada_value_two_policies_one_0_char_asset() {
        assert_eq!(
            from_bignum(
                &min_ada_required(
                    &two_policies_one_0_char_asset(),
                    false,
                    &to_bignum(COINS_PER_UTXO_WORD)
                )
                .unwrap()
            ),
            1_262_830,
        );
    }

    #[ignore]
    #[test]
    fn min_ada_value_two_policies_one_1_char_asset() {
        assert_eq!(
            from_bignum(
                &min_ada_required(
                    &two_policies_one_1_char_asset(),
                    false,
                    &to_bignum(COINS_PER_UTXO_WORD)
                )
                .unwrap()
            ),
            1_271_450,
        );
    }

    #[ignore]
    #[test]
    fn min_ada_value_three_policies_96_1_char_assets() {
        assert_eq!(
            from_bignum(
                &min_ada_required(
                    &three_policies_96_1_char_assets(),
                    false,
                    &to_bignum(COINS_PER_UTXO_WORD)
                )
                .unwrap()
            ),
            2_633_410,
        );
    }

    #[ignore]
    #[test]
    fn min_ada_value_one_policy_one_0_char_asset_datum_hash() {
        assert_eq!(
            from_bignum(
                &min_ada_required(
                    &one_policy_one_0_char_asset(),
                    true,
                    &to_bignum(COINS_PER_UTXO_WORD)
                )
                .unwrap()
            ),
            1_267_140,
        );
    }

    #[ignore]
    #[test]
    fn min_ada_value_one_policy_three_32_char_assets_datum_hash() {
        assert_eq!(
            from_bignum(
                &min_ada_required(
                    &one_policy_three_32_char_assets(),
                    true,
                    &to_bignum(COINS_PER_UTXO_WORD)
                )
                .unwrap()
            ),
            1_711_070,
        );
    }

    #[ignore]
    #[test]
    fn min_ada_value_two_policies_one_0_char_asset_datum_hash() {
        assert_eq!(
            from_bignum(
                &min_ada_required(
                    &two_policies_one_0_char_asset(),
                    true,
                    &to_bignum(COINS_PER_UTXO_WORD)
                )
                .unwrap()
            ),
            1_409_370,
        );
    }

    #[test]
    fn subtract_values() {
        let policy1 = PolicyID::from([0; ScriptHash::BYTE_COUNT]);
        let policy2 = PolicyID::from([1; ScriptHash::BYTE_COUNT]);

        let asset1 = AssetName(vec![1]);
        let asset2 = AssetName(vec![2]);
        let asset3 = AssetName(vec![3]);
        let asset4 = AssetName(vec![4]);

        let mut token_bundle1 = MultiAsset::new();
        {
            let mut asset_list1 = Assets::new();
            asset_list1.insert(&asset1, &BigNum(1));
            asset_list1.insert(&asset2, &BigNum(1));
            asset_list1.insert(&asset3, &BigNum(1));
            asset_list1.insert(&asset4, &BigNum(2));
            token_bundle1.insert(&policy1, &asset_list1);

            let mut asset_list2 = Assets::new();
            asset_list2.insert(&asset1, &BigNum(1));
            token_bundle1.insert(&policy2, &asset_list2);
        }
        let assets1 = Value {
            coin: BigNum(1555554),
            multiasset: Some(token_bundle1),
        };

        let mut token_bundle2 = MultiAsset::new();
        {
            let mut asset_list2 = Assets::new();
            // more than asset1 bundle
            asset_list2.insert(&asset1, &BigNum(2));
            // exactly equal to asset1 bundle
            asset_list2.insert(&asset2, &BigNum(1));
            // skip asset 3
            // less than in asset1 bundle
            asset_list2.insert(&asset4, &BigNum(1));
            token_bundle2.insert(&policy1, &asset_list2);

            // this policy should be removed entirely
            let mut asset_list2 = Assets::new();
            asset_list2.insert(&asset1, &BigNum(1));
            token_bundle2.insert(&policy2, &asset_list2);
        }

        let assets2 = Value {
            coin: BigNum(2555554),
            multiasset: Some(token_bundle2),
        };

        let result = assets1.clamped_sub(&assets2);
        assert_eq!(result.coin().to_str(), "0");
        assert_eq!(
            result.multiasset().unwrap().len(),
            1 // policy 2 was deleted successfully
        );
        let policy1_content = result.multiasset().unwrap().get(&policy1).unwrap();
        assert_eq!(policy1_content.len(), 2);
        assert_eq!(policy1_content.get(&asset3).unwrap().to_str(), "1");
        assert_eq!(policy1_content.get(&asset4).unwrap().to_str(), "1");
    }

    #[test]
    fn compare_values() {
        let policy1 = PolicyID::from([0; ScriptHash::BYTE_COUNT]);

        let asset1 = AssetName(vec![1]);
        let asset2 = AssetName(vec![2]);

        // testing cases with no assets
        {
            let a = Value::new(&to_bignum(1));
            let b = Value::new(&to_bignum(1));
            assert_eq!(a.partial_cmp(&b).unwrap(), std::cmp::Ordering::Equal);
        }
        {
            let a = Value::new(&to_bignum(2));
            let b = Value::new(&to_bignum(1));
            assert_eq!(a.partial_cmp(&b).unwrap(), std::cmp::Ordering::Greater);
        }
        {
            let a = Value::new(&to_bignum(1));
            let b = Value::new(&to_bignum(2));
            assert_eq!(a.partial_cmp(&b).unwrap(), std::cmp::Ordering::Less);
        }
        // testing case where one side has assets
        {
            let mut token_bundle1 = MultiAsset::new();
            let mut asset_list1 = Assets::new();
            asset_list1.insert(&asset1, &BigNum(1));
            token_bundle1.insert(&policy1, &asset_list1);
            let a = Value {
                coin: BigNum(1),
                multiasset: Some(token_bundle1),
            };
            let b = Value::new(&to_bignum(1));
            assert_eq!(a.partial_cmp(&b).unwrap(), std::cmp::Ordering::Greater);
        }
        {
            let mut token_bundle1 = MultiAsset::new();
            let mut asset_list1 = Assets::new();
            asset_list1.insert(&asset1, &BigNum(1));
            token_bundle1.insert(&policy1, &asset_list1);
            let a = Value::new(&to_bignum(1));
            let b = Value {
                coin: BigNum(1),
                multiasset: Some(token_bundle1),
            };
            assert_eq!(a.partial_cmp(&b).unwrap(), std::cmp::Ordering::Less);
        }
        // testing case where both sides has assets
        {
            let mut token_bundle1 = MultiAsset::new();
            let mut asset_list1 = Assets::new();
            asset_list1.insert(&asset1, &BigNum(1));
            token_bundle1.insert(&policy1, &asset_list1);
            let a = Value {
                coin: BigNum(1),
                multiasset: Some(token_bundle1),
            };

            let mut token_bundle2 = MultiAsset::new();
            let mut asset_list2 = Assets::new();
            asset_list2.insert(&asset1, &BigNum(1));
            token_bundle2.insert(&policy1, &asset_list2);
            let b = Value {
                coin: BigNum(1),
                multiasset: Some(token_bundle2),
            };
            assert_eq!(a.partial_cmp(&b).unwrap(), std::cmp::Ordering::Equal);
        }
        {
            let mut token_bundle1 = MultiAsset::new();
            let mut asset_list1 = Assets::new();
            asset_list1.insert(&asset1, &BigNum(1));
            token_bundle1.insert(&policy1, &asset_list1);
            let a = Value {
                coin: BigNum(2),
                multiasset: Some(token_bundle1),
            };

            let mut token_bundle2 = MultiAsset::new();
            let mut asset_list2 = Assets::new();
            asset_list2.insert(&asset1, &BigNum(1));
            token_bundle2.insert(&policy1, &asset_list2);
            let b = Value {
                coin: BigNum(1),
                multiasset: Some(token_bundle2),
            };
            assert_eq!(a.partial_cmp(&b).unwrap(), std::cmp::Ordering::Greater);
        }
        {
            let mut token_bundle1 = MultiAsset::new();
            let mut asset_list1 = Assets::new();
            asset_list1.insert(&asset1, &BigNum(1));
            token_bundle1.insert(&policy1, &asset_list1);
            let a = Value {
                coin: BigNum(1),
                multiasset: Some(token_bundle1),
            };

            let mut token_bundle2 = MultiAsset::new();
            let mut asset_list2 = Assets::new();
            asset_list2.insert(&asset1, &BigNum(1));
            token_bundle2.insert(&policy1, &asset_list2);
            let b = Value {
                coin: BigNum(2),
                multiasset: Some(token_bundle2),
            };
            assert_eq!(a.partial_cmp(&b).unwrap(), std::cmp::Ordering::Less);
        }
        {
            let mut token_bundle1 = MultiAsset::new();
            let mut asset_list1 = Assets::new();
            asset_list1.insert(&asset1, &BigNum(2));
            token_bundle1.insert(&policy1, &asset_list1);
            let a = Value {
                coin: BigNum(1),
                multiasset: Some(token_bundle1),
            };

            let mut token_bundle2 = MultiAsset::new();
            let mut asset_list2 = Assets::new();
            asset_list2.insert(&asset1, &BigNum(1));
            token_bundle2.insert(&policy1, &asset_list2);
            let b = Value {
                coin: BigNum(1),
                multiasset: Some(token_bundle2),
            };
            assert_eq!(a.partial_cmp(&b).unwrap(), std::cmp::Ordering::Greater);
        }
        {
            let mut token_bundle1 = MultiAsset::new();
            let mut asset_list1 = Assets::new();
            asset_list1.insert(&asset1, &BigNum(2));
            token_bundle1.insert(&policy1, &asset_list1);
            let a = Value {
                coin: BigNum(2),
                multiasset: Some(token_bundle1),
            };

            let mut token_bundle2 = MultiAsset::new();
            let mut asset_list2 = Assets::new();
            asset_list2.insert(&asset1, &BigNum(1));
            token_bundle2.insert(&policy1, &asset_list2);
            let b = Value {
                coin: BigNum(1),
                multiasset: Some(token_bundle2),
            };
            assert_eq!(a.partial_cmp(&b).unwrap(), std::cmp::Ordering::Greater);
        }
        {
            let mut token_bundle1 = MultiAsset::new();
            let mut asset_list1 = Assets::new();
            asset_list1.insert(&asset1, &BigNum(2));
            token_bundle1.insert(&policy1, &asset_list1);
            let a = Value {
                coin: BigNum(1),
                multiasset: Some(token_bundle1),
            };

            let mut token_bundle2 = MultiAsset::new();
            let mut asset_list2 = Assets::new();
            asset_list2.insert(&asset1, &BigNum(1));
            token_bundle2.insert(&policy1, &asset_list2);
            let b = Value {
                coin: BigNum(2),
                multiasset: Some(token_bundle2),
            };
            assert_eq!(a.partial_cmp(&b), None);
        }
        {
            let mut token_bundle1 = MultiAsset::new();
            let mut asset_list1 = Assets::new();
            asset_list1.insert(&asset1, &BigNum(1));
            token_bundle1.insert(&policy1, &asset_list1);
            let a = Value {
                coin: BigNum(1),
                multiasset: Some(token_bundle1),
            };

            let mut token_bundle2 = MultiAsset::new();
            let mut asset_list2 = Assets::new();
            asset_list2.insert(&asset1, &BigNum(2));
            token_bundle2.insert(&policy1, &asset_list2);
            let b = Value {
                coin: BigNum(1),
                multiasset: Some(token_bundle2),
            };
            assert_eq!(a.partial_cmp(&b).unwrap(), std::cmp::Ordering::Less);
        }
        {
            let mut token_bundle1 = MultiAsset::new();
            let mut asset_list1 = Assets::new();
            asset_list1.insert(&asset1, &BigNum(1));
            token_bundle1.insert(&policy1, &asset_list1);
            let a = Value {
                coin: BigNum(1),
                multiasset: Some(token_bundle1),
            };

            let mut token_bundle2 = MultiAsset::new();
            let mut asset_list2 = Assets::new();
            asset_list2.insert(&asset1, &BigNum(2));
            token_bundle2.insert(&policy1, &asset_list2);
            let b = Value {
                coin: BigNum(2),
                multiasset: Some(token_bundle2),
            };
            assert_eq!(a.partial_cmp(&b).unwrap(), std::cmp::Ordering::Less);
        }
        {
            let mut token_bundle1 = MultiAsset::new();
            let mut asset_list1 = Assets::new();
            asset_list1.insert(&asset1, &BigNum(1));
            token_bundle1.insert(&policy1, &asset_list1);
            let a = Value {
                coin: BigNum(2),
                multiasset: Some(token_bundle1),
            };

            let mut token_bundle2 = MultiAsset::new();
            let mut asset_list2 = Assets::new();
            asset_list2.insert(&asset1, &BigNum(2));
            token_bundle2.insert(&policy1, &asset_list2);
            let b = Value {
                coin: BigNum(1),
                multiasset: Some(token_bundle2),
            };
            assert_eq!(a.partial_cmp(&b), None);
        }
        {
            let mut token_bundle1 = MultiAsset::new();
            let mut asset_list1 = Assets::new();
            asset_list1.insert(&asset1, &BigNum(1));
            token_bundle1.insert(&policy1, &asset_list1);
            let a = Value {
                coin: BigNum(1),
                multiasset: Some(token_bundle1),
            };

            let mut token_bundle2 = MultiAsset::new();
            let mut asset_list2 = Assets::new();
            asset_list2.insert(&asset2, &BigNum(1));
            token_bundle2.insert(&policy1, &asset_list2);
            let b = Value {
                coin: BigNum(1),
                multiasset: Some(token_bundle2),
            };
            assert_eq!(a.partial_cmp(&b), None);
        }
    }

    #[test]
    fn bigint_serialization() {
        let zero = BigInt::from_str("0").unwrap();
        let zero_rt = BigInt::from_bytes(zero.to_bytes()).unwrap();
        assert_eq!(zero.to_str(), zero_rt.to_str());
        assert_eq!(zero.to_bytes(), vec![0x00]);

        let pos_small = BigInt::from_str("100").unwrap();
        let pos_small_rt = BigInt::from_bytes(pos_small.to_bytes()).unwrap();
        assert_eq!(pos_small.to_str(), pos_small_rt.to_str());

        let pos_big = BigInt::from_str("123456789012345678901234567890123456789012345678901234567890123456789012345678901234567890").unwrap();
        let pos_big_rt = BigInt::from_bytes(pos_big.to_bytes()).unwrap();
        assert_eq!(pos_big.to_str(), pos_big_rt.to_str());

        let neg_small = BigInt::from_str("-100").unwrap();
        let neg_small_rt = BigInt::from_bytes(neg_small.to_bytes()).unwrap();
        assert_eq!(neg_small.to_str(), neg_small_rt.to_str());

        let neg_big = BigInt::from_str("-123456789012345678901234567890123456789012345678901234567890123456789012345678901234567890").unwrap();
        let neg_big_rt = BigInt::from_bytes(neg_big.to_bytes()).unwrap();
        assert_eq!(neg_big.to_str(), neg_big_rt.to_str());

        // taken from CBOR RFC examples
        // negative big int
        assert_eq!(
            hex::decode("c349010000000000000000").unwrap(),
            BigInt::from_str("-18446744073709551617")
                .unwrap()
                .to_bytes()
        );
        // positive big int
        assert_eq!(
            hex::decode("c249010000000000000000").unwrap(),
            BigInt::from_str("18446744073709551616").unwrap().to_bytes()
        );
        // uint
        assert_eq!(
            hex::decode("1b000000e8d4a51000").unwrap(),
            BigInt::from_str("1000000000000").unwrap().to_bytes()
        );
        // nint (lowest possible - used to be unsupported but works now)
        assert_eq!(
            hex::decode("3bffffffffffffffff").unwrap(),
            BigInt::from_str("-18446744073709551616")
                .unwrap()
                .to_bytes()
        );
        // this one fits in an i64 though
        assert_eq!(
            hex::decode("3903e7").unwrap(),
            BigInt::from_str("-1000").unwrap().to_bytes()
        );

        let x = BigInt::from_str("-18446744073709551617").unwrap();
        let x_rt = BigInt::from_bytes(x.to_bytes()).unwrap();
        assert_eq!(x.to_str(), x_rt.to_str());
    }

    #[test]
    fn bounded_bytes_read_chunked() {
        use std::io::Cursor;
        let chunks = vec![
            vec![
                0x52, 0x73, 0x6F, 0x6D, 0x65, 0x20, 0x72, 0x61, 0x6E, 0x64, 0x6F, 0x6D, 0x20, 0x73,
                0x74, 0x72, 0x69, 0x6E, 0x67,
            ],
            vec![0x44, 0x01, 0x02, 0x03, 0x04],
        ];
        let mut expected = Vec::new();
        for chunk in chunks.iter() {
            expected.extend_from_slice(&chunk[1..]);
        }
        let mut vec = vec![0x5f];
        for mut chunk in chunks {
            vec.append(&mut chunk);
        }
        vec.push(0xff);
        let mut raw = Deserializer::from(Cursor::new(vec.clone()));
        let found = read_bounded_bytes(&mut raw).unwrap();
        assert_eq!(found, expected);
    }

    #[test]
    fn bounded_bytes_write_chunked() {
        let mut chunk_64 = vec![0x58, BOUNDED_BYTES_CHUNK_SIZE as u8];
        chunk_64.extend(std::iter::repeat(37).take(BOUNDED_BYTES_CHUNK_SIZE));
        let chunks = vec![chunk_64, vec![0x44, 0x01, 0x02, 0x03, 0x04]];
        let mut input = Vec::new();
        input.extend_from_slice(&chunks[0][2..]);
        input.extend_from_slice(&chunks[1][1..]);
        let mut serializer = cbor_event::se::Serializer::new_vec();
        write_bounded_bytes(&mut serializer, &input).unwrap();
        let written = serializer.finalize();
        let mut expected = vec![0x5f];
        for mut chunk in chunks {
            expected.append(&mut chunk);
        }
        expected.push(0xff);
        assert_eq!(expected, written);
    }

    #[test]
    fn correct_script_data_hash() {
        let mut datums = PlutusList::new();
        datums.add(&PlutusData::new_integer(&BigInt::from_str("1000").unwrap()));
        let mut redeemers = Redeemers::new();
        redeemers.add(&Redeemer::new(
            &RedeemerTag::new_spend(),
            &BigNum::from_str("1").unwrap(),
            &PlutusData::new_integer(&BigInt::from_str("2000").unwrap()),
            &ExUnits::new(
                &BigNum::from_str("0").unwrap(),
                &BigNum::from_str("0").unwrap(),
            ),
        ));
        let plutus_cost_model = CostModel::from_bytes(vec![
            159, 26, 0, 3, 2, 89, 0, 1, 1, 26, 0, 6, 11, 199, 25, 2, 109, 0, 1, 26, 0, 2, 73, 240,
            25, 3, 232, 0, 1, 26, 0, 2, 73, 240, 24, 32, 26, 0, 37, 206, 168, 25, 113, 247, 4, 25,
            116, 77, 24, 100, 25, 116, 77, 24, 100, 25, 116, 77, 24, 100, 25, 116, 77, 24, 100, 25,
            116, 77, 24, 100, 25, 116, 77, 24, 100, 24, 100, 24, 100, 25, 116, 77, 24, 100, 26, 0,
            2, 73, 240, 24, 32, 26, 0, 2, 73, 240, 24, 32, 26, 0, 2, 73, 240, 24, 32, 26, 0, 2, 73,
            240, 25, 3, 232, 0, 1, 26, 0, 2, 73, 240, 24, 32, 26, 0, 2, 73, 240, 25, 3, 232, 0, 8,
            26, 0, 2, 66, 32, 26, 0, 6, 126, 35, 24, 118, 0, 1, 1, 26, 0, 2, 73, 240, 25, 3, 232,
            0, 8, 26, 0, 2, 73, 240, 26, 0, 1, 183, 152, 24, 247, 1, 26, 0, 2, 73, 240, 25, 39, 16,
            1, 26, 0, 2, 21, 94, 25, 5, 46, 1, 25, 3, 232, 26, 0, 2, 73, 240, 25, 3, 232, 1, 26, 0,
            2, 73, 240, 24, 32, 26, 0, 2, 73, 240, 24, 32, 26, 0, 2, 73, 240, 24, 32, 1, 1, 26, 0,
            2, 73, 240, 1, 26, 0, 2, 73, 240, 4, 26, 0, 1, 148, 175, 24, 248, 1, 26, 0, 1, 148,
            175, 24, 248, 1, 26, 0, 2, 55, 124, 25, 5, 86, 1, 26, 0, 2, 189, 234, 25, 1, 241, 1,
            26, 0, 2, 73, 240, 24, 32, 26, 0, 2, 73, 240, 24, 32, 26, 0, 2, 73, 240, 24, 32, 26, 0,
            2, 73, 240, 24, 32, 26, 0, 2, 73, 240, 24, 32, 26, 0, 2, 73, 240, 24, 32, 26, 0, 2, 66,
            32, 26, 0, 6, 126, 35, 24, 118, 0, 1, 1, 25, 240, 76, 25, 43, 210, 0, 1, 26, 0, 2, 73,
            240, 24, 32, 26, 0, 2, 66, 32, 26, 0, 6, 126, 35, 24, 118, 0, 1, 1, 26, 0, 2, 66, 32,
            26, 0, 6, 126, 35, 24, 118, 0, 1, 1, 26, 0, 37, 206, 168, 25, 113, 247, 4, 0, 26, 0, 1,
            65, 187, 4, 26, 0, 2, 73, 240, 25, 19, 136, 0, 1, 26, 0, 2, 73, 240, 24, 32, 26, 0, 3,
            2, 89, 0, 1, 1, 26, 0, 2, 73, 240, 24, 32, 26, 0, 2, 73, 240, 24, 32, 26, 0, 2, 73,
            240, 24, 32, 26, 0, 2, 73, 240, 24, 32, 26, 0, 2, 73, 240, 24, 32, 26, 0, 2, 73, 240,
            24, 32, 26, 0, 2, 73, 240, 24, 32, 26, 0, 51, 13, 167, 1, 1, 255,
        ])
        .unwrap();
        let mut cost_models = Costmdls::new();
        cost_models.insert(&Language::new_plutus_v1(), &plutus_cost_model);
        let script_data_hash = hash_script_data(&redeemers, &cost_models, Some(datums));

        assert_eq!(
            hex::encode(script_data_hash.to_bytes()),
            "4415e6667e6d6bbd992af5092d48e3c2ba9825200d0234d2470068f7f0f178b3"
        );
    }

    #[test]
    fn native_scripts_from_wallet_json() {
        let cosigner0_hex = "1423856bc91c49e928f6f30f4e8d665d53eb4ab6028bd0ac971809d514c92db11423856bc91c49e928f6f30f4e8d665d53eb4ab6028bd0ac971809d514c92db1";
        let cosigner1_hex = "a48d97f57ce49433f347d44ee07e54a100229b4f8e125d25f7bca9ad66d9707a25cd1331f46f7d6e279451637ca20802a25c441ba9436abf644fe5410d1080e3";
        let self_key_hex = "6ce83a12e9d4c783f54c0bb511303b37160a6e4f3f96b8e878a7c1f7751e18c4ccde3fb916d330d07f7bd51fb6bd99aa831d925008d3f7795033f48abd6df7f6";
        let native_script = encode_json_str_to_native_script(
            &format!(
                r#"
        {{
            "cosigners": {{
                "cosigner#0": "{}",
                "cosigner#1": "{}",
                "cosigner#2": "self"
            }},
            "template": {{
                "some": {{
                    "at_least": 2,
                    "from": [
                        {{
                            "all": [
                                "cosigner#0",
                                {{ "active_from": 120 }}
                            ]
                        }},
                        {{
                            "any": [
                                "cosigner#1",
                                {{ "active_until": 1000 }}
                            ]
                        }},
                        "cosigner#2"
                    ]
                }}
            }}
        }}"#,
                cosigner0_hex, cosigner1_hex
            ),
            self_key_hex,
            ScriptSchema::Wallet,
        );

        let n_of_k = native_script.unwrap().as_script_n_of_k().unwrap();
        let from = n_of_k.native_scripts();
        assert_eq!(n_of_k.n(), 2);
        assert_eq!(from.len(), 3);
        let all = from.get(0).as_script_all().unwrap().native_scripts();
        assert_eq!(all.len(), 2);
        let all_0 = all.get(0).as_script_pubkey().unwrap();
        assert_eq!(
            all_0.addr_keyhash(),
            Bip32PublicKey::from_bytes(&hex::decode(cosigner0_hex).unwrap())
                .unwrap()
                .to_raw_key()
                .hash()
        );
        let all_1 = all.get(1).as_timelock_start().unwrap();
        assert_eq!(all_1.slot().unwrap(), 120);
        let any = from.get(1).as_script_any().unwrap().native_scripts();
        assert_eq!(all.len(), 2);
        let any_0 = any.get(0).as_script_pubkey().unwrap();
        assert_eq!(
            any_0.addr_keyhash(),
            Bip32PublicKey::from_bytes(&hex::decode(cosigner1_hex).unwrap())
                .unwrap()
                .to_raw_key()
                .hash()
        );
        let any_1 = any.get(1).as_timelock_expiry().unwrap();
        assert_eq!(any_1.slot().unwrap(), 1000);
        let self_key = from.get(2).as_script_pubkey().unwrap();
        assert_eq!(
            self_key.addr_keyhash(),
            Bip32PublicKey::from_bytes(&hex::decode(self_key_hex).unwrap())
                .unwrap()
                .to_raw_key()
                .hash()
        );
    }

    #[test]
    fn int_to_str() {
        assert_eq!(
            Int::new(&BigNum(u64::max_value())).to_str(),
            u64::max_value().to_string()
        );
        assert_eq!(
            Int::new(&BigNum(u64::min_value())).to_str(),
            u64::min_value().to_string()
        );
        assert_eq!(
            Int::new_negative(&BigNum(u64::max_value())).to_str(),
            (-(u64::max_value() as i128)).to_string()
        );
        assert_eq!(
            Int::new_negative(&BigNum(u64::min_value())).to_str(),
            (-(u64::min_value() as i128)).to_string()
        );
        assert_eq!(Int::new_i32(142).to_str(), "142");
        assert_eq!(Int::new_i32(-142).to_str(), "-142");
    }

    #[test]
    fn int_as_i32_or_nothing() {
        let over_pos_i32 = (i32::max_value() as i64) + 1;
        assert!(Int::new(&BigNum(over_pos_i32 as u64))
            .as_i32_or_nothing()
            .is_none());

        let valid_pos_i32 = i32::max_value() as i64;
        assert_eq!(
            Int::new(&BigNum(valid_pos_i32 as u64))
                .as_i32_or_nothing()
                .unwrap(),
            i32::max_value()
        );

        let over_neg_i32 = (i32::min_value() as i64) - 1;
        assert!(Int::new_negative(&BigNum((-over_neg_i32) as u64))
            .as_i32_or_nothing()
            .is_none());

        let valid_neg_i32 = i32::min_value() as i64;
        assert_eq!(
            Int::new_negative(&BigNum((-valid_neg_i32) as u64))
                .as_i32_or_nothing()
                .unwrap(),
            i32::min_value()
        );

        assert!(Int::new(&BigNum(u64::max_value()))
            .as_i32_or_nothing()
            .is_none());
        assert_eq!(
            Int::new(&BigNum(i32::max_value() as u64))
                .as_i32_or_nothing()
                .unwrap(),
            i32::max_value()
        );
        assert_eq!(
            Int::new_negative(&BigNum(i32::max_value() as u64))
                .as_i32_or_nothing()
                .unwrap(),
            -i32::max_value()
        );

        assert_eq!(Int::new_i32(42).as_i32_or_nothing().unwrap(), 42);
        assert_eq!(Int::new_i32(-42).as_i32_or_nothing().unwrap(), -42);
    }

    #[test]
    fn int_as_i32_or_fail() {
        let over_pos_i32 = (i32::max_value() as i64) + 1;
        assert!(Int::new(&BigNum(over_pos_i32 as u64))
            .as_i32_or_fail()
            .is_err());

        let valid_pos_i32 = i32::max_value() as i64;
        assert_eq!(
            Int::new(&BigNum(valid_pos_i32 as u64))
                .as_i32_or_fail()
                .unwrap(),
            i32::max_value()
        );

        let over_neg_i32 = (i32::min_value() as i64) - 1;
        assert!(Int::new_negative(&BigNum((-over_neg_i32) as u64))
            .as_i32_or_fail()
            .is_err());

        let valid_neg_i32 = i32::min_value() as i64;
        assert_eq!(
            Int::new_negative(&BigNum((-valid_neg_i32) as u64))
                .as_i32_or_fail()
                .unwrap(),
            i32::min_value()
        );

        assert!(Int::new(&BigNum(u64::max_value()))
            .as_i32_or_fail()
            .is_err());
        assert_eq!(
            Int::new(&BigNum(i32::max_value() as u64))
                .as_i32_or_fail()
                .unwrap(),
            i32::max_value()
        );
        assert_eq!(
            Int::new_negative(&BigNum(i32::max_value() as u64))
                .as_i32_or_fail()
                .unwrap(),
            -i32::max_value()
        );

        assert_eq!(Int::new_i32(42).as_i32_or_fail().unwrap(), 42);
        assert_eq!(Int::new_i32(-42).as_i32_or_fail().unwrap(), -42);
    }

    #[test]
    fn int_full_range() {
        // cbor_event's nint API worked via i64 but we now have a workaround for it
        // so these tests are here to make sure that workaround works.

        // first nint below of i64::MIN
        let bytes_x = vec![0x3b, 0x80, 0x00, 0x00, 0x00, 0x00, 0x00, 0x00, 0x00];
        let x = Int::from_bytes(bytes_x.clone()).unwrap();
        assert_eq!(x.to_str(), "-9223372036854775809");
        assert_eq!(bytes_x, x.to_bytes());

        // smallest possible nint which is -u64::MAX - 1
        let bytes_y = vec![0x3b, 0xff, 0xff, 0xff, 0xff, 0xff, 0xff, 0xff, 0xff];
        let y = Int::from_bytes(bytes_y.clone()).unwrap();
        assert_eq!(y.to_str(), "-18446744073709551616");
        assert_eq!(bytes_y, y.to_bytes());
    }

    #[test]
    fn test_bigint_add() {
        assert_eq!(to_bigint(10).add(&to_bigint(20)), to_bigint(30),);
        assert_eq!(to_bigint(500).add(&to_bigint(800)), to_bigint(1300),);
    }

    #[test]
    fn test_bigint_mul() {
        assert_eq!(to_bigint(10).mul(&to_bigint(20)), to_bigint(200),);
        assert_eq!(to_bigint(500).mul(&to_bigint(800)), to_bigint(400000),);
        assert_eq!(to_bigint(12).mul(&to_bigint(22)), to_bigint(264),);
    }

    #[test]
    fn test_bigint_div_ceil() {
        assert_eq!(to_bigint(20).div_ceil(&to_bigint(10)), to_bigint(2),);
        assert_eq!(to_bigint(20).div_ceil(&to_bigint(2)), to_bigint(10),);
        assert_eq!(to_bigint(21).div_ceil(&to_bigint(2)), to_bigint(11),);
        assert_eq!(to_bigint(6).div_ceil(&to_bigint(3)), to_bigint(2),);
        assert_eq!(to_bigint(5).div_ceil(&to_bigint(3)), to_bigint(2),);
        assert_eq!(to_bigint(7).div_ceil(&to_bigint(3)), to_bigint(3),);
    }

    #[test]
    fn test_bignum_div() {
        assert_eq!(to_bignum(10).div_floor(&to_bignum(1)), to_bignum(10),);
        assert_eq!(to_bignum(10).div_floor(&to_bignum(3)), to_bignum(3),);
        assert_eq!(to_bignum(10).div_floor(&to_bignum(4)), to_bignum(2),);
        assert_eq!(to_bignum(10).div_floor(&to_bignum(5)), to_bignum(2),);
        assert_eq!(to_bignum(10).div_floor(&to_bignum(6)), to_bignum(1),);
        assert_eq!(to_bignum(10).div_floor(&to_bignum(12)), to_bignum(0),);
    }

    #[test]
    fn test_vasil_v1_costmodel_hashing() {
        let v1 = Language::new_plutus_v1();
        let v1_cost_model = TxBuilderConstants::plutus_vasil_cost_models()
            .get(&v1)
            .unwrap();
        let mut costmodels = Costmdls::new();
        costmodels.insert(&v1, &v1_cost_model);
        let hash = hash_script_data(
            &Redeemers(vec![Redeemer::new(
                &RedeemerTag::new_spend(),
                &BigNum::zero(),
                &PlutusData::new_integer(&BigInt::from_str("42").unwrap()),
                &ExUnits::new(&to_bignum(1700), &to_bignum(368100)),
            )]),
            &costmodels,
            Some(PlutusList::from(vec![PlutusData::new_integer(
                &BigInt::from_str("42").unwrap(),
            )])),
        );
        assert_eq!(
            hex::encode(hash.to_bytes()),
            "f4e4522ff98b6ba0ab5042d44da2458cd5fa6f97dc42aca1def58193f17a1375"
        );
    }

    #[test]
    fn bigint_as_int() {
        let zero = BigInt::from_str("0").unwrap();
        let zero_int = zero.as_int().unwrap();
        assert_eq!(zero_int.0, 0i128);

        let pos = BigInt::from_str("1024").unwrap();
        let pos_int = pos.as_int().unwrap();
        assert_eq!(pos_int.0, 1024i128);

        let neg = BigInt::from_str("-1024").unwrap();
        let neg_int = neg.as_int().unwrap();
        assert_eq!(neg_int.0, -1024i128);
    }
}<|MERGE_RESOLUTION|>--- conflicted
+++ resolved
@@ -32,22 +32,6 @@
 }
 
 
-<<<<<<< HEAD
-            #[cfg(all(target_arch = "wasm32", not(target_os = "emscripten")))]
-            pub fn to_js_value(&self) -> Result<JsValue, JsError> {
-                serde_wasm_bindgen::to_value(&self)
-                    .map_err(|e| JsError::from_str(&format!("to_js_value: {}", e)))
-            }
-
-            pub fn from_json(json: &str) -> Result<$name, JsError> {
-                serde_json::from_str(json)
-                    .map_err(|e| JsError::from_str(&format!("from_json: {}", e)))
-            }
-        }
-    };
-}
-=======
->>>>>>> e87fd2ef
 
 #[wasm_bindgen]
 #[derive(Clone, Debug, serde::Serialize, serde::Deserialize, JsonSchema,)]
