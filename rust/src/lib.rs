#![cfg_attr(feature = "with-bench", feature(test))]

#[macro_use]
extern crate cfg_if;

#[cfg(test)]
#[cfg(feature = "with-bench")]
extern crate test;

#[cfg(test)]
extern crate quickcheck;
#[cfg(test)]
#[macro_use(quickcheck)]
extern crate quickcheck_macros;
extern crate hex;

use std::convert::TryInto;
use std::io::{BufRead, Seek, Write};

#[cfg(not(all(target_arch = "wasm32", not(target_os = "emscripten"))))]
use noop_proc_macro::wasm_bindgen;

#[cfg(all(target_arch = "wasm32", not(target_os = "emscripten")))]
use wasm_bindgen::prelude::*;

// This file was code-generated using an experimental CDDL to rust tool:
// https://github.com/Emurgo/cddl-codegen

use cbor_event::Special as CBORSpecial;
use cbor_event::Type as CBORType;
use cbor_event::{
    self,
    de::Deserializer,
    se::{Serialize, Serializer},
};

pub mod address;
pub mod chain_core;
pub mod chain_crypto;
pub mod crypto;
pub mod error;
pub mod fees;
pub mod impl_mockchain;
pub mod legacy_address;
pub mod metadata;
pub mod plutus;
pub mod serialization;
pub mod tx_builder;
pub mod typed_bytes;
pub mod emip3;
#[macro_use]
pub mod utils;

use address::*;
use crypto::*;
use error::*;
use plutus::*;
use metadata::*;
use utils::*;
use std::cmp::Ordering;

type DeltaCoin = Int;

#[wasm_bindgen]
#[derive(Clone, Debug, Eq, Ord, PartialEq, PartialOrd)]
pub struct UnitInterval {
    numerator: BigNum,
    denominator: BigNum,
}

to_from_bytes!(UnitInterval);

#[wasm_bindgen]
impl UnitInterval {
    pub fn numerator(&self) -> BigNum {
        self.numerator.clone()
    }

    pub fn denominator(&self) -> BigNum {
        self.denominator.clone()
    }

    pub fn new(numerator: &BigNum, denominator: &BigNum) -> Self {
        Self {
            numerator: numerator.clone(),
            denominator: denominator.clone(),
        }
    }
}

type SubCoin = UnitInterval;
type Rational = UnitInterval;
type Epoch = u32;
type Slot = u32;

#[wasm_bindgen]
#[derive(Clone)]
pub struct Transaction {
    body: TransactionBody,
    witness_set: TransactionWitnessSet,
    auxiliary_data: Option<AuxiliaryData>,
}

to_from_bytes!(Transaction);

#[wasm_bindgen]
impl Transaction {
    pub fn body(&self) -> TransactionBody {
        self.body.clone()
    }

    pub fn witness_set(&self) -> TransactionWitnessSet {
        self.witness_set.clone()
    }

    pub fn auxiliary_data(&self) -> Option<AuxiliaryData> {
        self.auxiliary_data.clone()
    }

    pub fn new(
        body: &TransactionBody,
        witness_set: &TransactionWitnessSet,
        auxiliary_data: Option<AuxiliaryData>,
    ) -> Self {
        Self {
            body: body.clone(),
            witness_set: witness_set.clone(),
            auxiliary_data: auxiliary_data.clone(),
        }
    }
}

// index of a tx within a block
type TransactionIndex = u32;
// index of a cert within a tx
type CertificateIndex = u32;

#[wasm_bindgen]
#[derive(Clone, Debug, Eq, Ord, PartialEq, PartialOrd)]
pub struct TransactionInputs(Vec<TransactionInput>);

to_from_bytes!(TransactionInputs);

#[wasm_bindgen]
impl TransactionInputs {
    pub fn new() -> Self {
        Self(Vec::new())
    }

    pub fn len(&self) -> usize {
        self.0.len()
    }

    pub fn get(&self, index: usize) -> TransactionInput {
        self.0[index].clone()
    }

    pub fn add(&mut self, elem: &TransactionInput) {
        self.0.push(elem.clone());
    }
}

#[wasm_bindgen]
#[derive(Clone, Debug)]
pub struct TransactionOutputs(Vec<TransactionOutput>);

to_from_bytes!(TransactionOutputs);

#[wasm_bindgen]
impl TransactionOutputs {
    pub fn new() -> Self {
        Self(Vec::new())
    }

    pub fn len(&self) -> usize {
        self.0.len()
    }

    pub fn get(&self, index: usize) -> TransactionOutput {
        self.0[index].clone()
    }

    pub fn add(&mut self, elem: &TransactionOutput) {
        self.0.push(elem.clone());
    }
}

#[wasm_bindgen]
#[derive(Clone, Debug, Eq, Ord, PartialEq, PartialOrd)]
pub struct Certificates(Vec<Certificate>);

to_from_bytes!(Certificates);

#[wasm_bindgen]
impl Certificates {
    pub fn new() -> Self {
        Self(Vec::new())
    }

    pub fn len(&self) -> usize {
        self.0.len()
    }

    pub fn get(&self, index: usize) -> Certificate {
        self.0[index].clone()
    }

    pub fn add(&mut self, elem: &Certificate) {
        self.0.push(elem.clone());
    }
}

pub type RequiredSigners = Ed25519KeyHashes;

#[wasm_bindgen]
#[derive(Clone)]
pub struct TransactionBody {
    inputs: TransactionInputs,
    outputs: TransactionOutputs,
    fee: Coin,
    ttl: Option<Slot>,
    certs: Option<Certificates>,
    withdrawals: Option<Withdrawals>,
    update: Option<Update>,
    auxiliary_data_hash: Option<AuxiliaryDataHash>,
    validity_start_interval: Option<Slot>,
    mint: Option<Mint>,
    script_data_hash: Option<ScriptDataHash>,
    collateral: Option<TransactionInputs>,
    required_signers: Option<RequiredSigners>,
    network_id: Option<NetworkId>,
}

to_from_bytes!(TransactionBody);

#[wasm_bindgen]
impl TransactionBody {
    pub fn inputs(&self) -> TransactionInputs {
        self.inputs.clone()
    }

    pub fn outputs(&self) -> TransactionOutputs {
        self.outputs.clone()
    }

    pub fn fee(&self) -> Coin {
        self.fee.clone()
    }

    pub fn ttl(&self) -> Option<Slot> {
        self.ttl
    }

    pub fn set_certs(&mut self, certs: &Certificates) {
        self.certs = Some(certs.clone())
    }

    pub fn certs(&self) -> Option<Certificates> {
        self.certs.clone()
    }

    pub fn set_withdrawals(&mut self, withdrawals: &Withdrawals) {
        self.withdrawals = Some(withdrawals.clone())
    }

    pub fn withdrawals(&self) -> Option<Withdrawals> {
        self.withdrawals.clone()
    }

    pub fn set_update(&mut self, update: &Update) {
        self.update = Some(update.clone())
    }

    pub fn update(&self) -> Option<Update> {
        self.update.clone()
    }

    pub fn set_auxiliary_data_hash(&mut self, auxiliary_data_hash: &AuxiliaryDataHash) {
        self.auxiliary_data_hash = Some(auxiliary_data_hash.clone())
    }

    pub fn auxiliary_data_hash(&self) -> Option<AuxiliaryDataHash> {
        self.auxiliary_data_hash.clone()
    }

    pub fn set_validity_start_interval(&mut self, validity_start_interval: Slot) {
        self.validity_start_interval = Some(validity_start_interval)
    }

    pub fn validity_start_interval(&self) -> Option<Slot> {
        self.validity_start_interval.clone()
    }

    pub fn set_mint(&mut self, mint: &Mint) {
        self.mint = Some(mint.clone())
    }

    pub fn multiassets(&self) -> Option<Mint> {
        self.mint.clone()
    }

    pub fn set_script_data_hash(&mut self, script_data_hash: &ScriptDataHash) {
        self.script_data_hash = Some(script_data_hash.clone())
    }

    pub fn script_data_hash(&self) -> Option<ScriptDataHash> {
        self.script_data_hash.clone()
    }

    pub fn set_collateral(&mut self, collateral: &TransactionInputs) {
        self.collateral = Some(collateral.clone())
    }

    pub fn collateral(&self) -> Option<TransactionInputs> {
        self.collateral.clone()
    }

    pub fn set_required_signers(&mut self, required_signers: &RequiredSigners) {
        self.required_signers = Some(required_signers.clone())
    }

    pub fn required_signers(&self) -> Option<RequiredSigners> {
        self.required_signers.clone()
    }

    pub fn set_network_id(&mut self, network_id: &NetworkId) {
        self.network_id = Some(network_id.clone())
    }

    pub fn network_id(&self) -> Option<NetworkId> {
        self.network_id.clone()
    }

    pub fn new(
        inputs: &TransactionInputs,
        outputs: &TransactionOutputs,
        fee: &Coin,
        ttl: Option<Slot>) -> Self {
        Self {
            inputs: inputs.clone(),
            outputs: outputs.clone(),
            fee: fee.clone(),
            ttl: ttl,
            certs: None,
            withdrawals: None,
            update: None,
            auxiliary_data_hash: None,
            validity_start_interval: None,
            mint: None,
            script_data_hash: None,
            collateral: None,
            required_signers: None,
            network_id: None,
        }
    }
}

#[wasm_bindgen]
#[derive(Clone, Debug, Eq, Ord, PartialEq, PartialOrd)]
pub struct TransactionInput {
    transaction_id: TransactionHash,
    index: TransactionIndex,
}

to_from_bytes!(TransactionInput);

#[wasm_bindgen]
impl TransactionInput {
    pub fn transaction_id(&self) -> TransactionHash {
        self.transaction_id.clone()
    }

    pub fn index(&self) -> TransactionIndex {
        self.index.clone()
    }

    pub fn new(transaction_id: &TransactionHash, index: TransactionIndex) -> Self {
        Self {
            transaction_id: transaction_id.clone(),
            index: index,
        }
    }
}

#[wasm_bindgen]
#[derive(Clone, Debug)]
pub struct TransactionOutput {
    address: Address,
    pub (crate) amount: Value,
    data_hash: Option<DataHash>,
}

to_from_bytes!(TransactionOutput);

#[wasm_bindgen]
impl TransactionOutput {
    pub fn address(&self) -> Address {
        self.address.clone()
    }

    pub fn amount(&self) -> Value {
        self.amount.clone()
    }

    pub fn data_hash(&self) -> Option<DataHash> {
        self.data_hash.clone()
    }

    pub fn set_data_hash(&mut self, data_hash: &DataHash) {
        self.data_hash = Some(data_hash.clone());
    }

    pub fn new(address: &Address, amount: &Value) -> Self {
        Self {
            address: address.clone(),
            amount: amount.clone(),
            data_hash: None,
        }
    }
}

#[wasm_bindgen]
#[derive(Clone, Debug, Eq, Ord, PartialEq, PartialOrd)]
pub struct StakeRegistration {
    stake_credential: StakeCredential,
}

to_from_bytes!(StakeRegistration);

#[wasm_bindgen]
impl StakeRegistration {
    pub fn stake_credential(&self) -> StakeCredential {
        self.stake_credential.clone()
    }

    pub fn new(stake_credential: &StakeCredential) -> Self {
        Self {
            stake_credential: stake_credential.clone(),
        }
    }
}

#[wasm_bindgen]
#[derive(Clone, Debug, Eq, Ord, PartialEq, PartialOrd)]
pub struct StakeDeregistration {
    stake_credential: StakeCredential,
}

to_from_bytes!(StakeDeregistration);

#[wasm_bindgen]
impl StakeDeregistration {
    pub fn stake_credential(&self) -> StakeCredential {
        self.stake_credential.clone()
    }

    pub fn new(stake_credential: &StakeCredential) -> Self {
        Self {
            stake_credential: stake_credential.clone(),
        }
    }
}

#[wasm_bindgen]
#[derive(Clone, Debug, Eq, Ord, PartialEq, PartialOrd)]
pub struct StakeDelegation {
    stake_credential: StakeCredential,
    pool_keyhash: Ed25519KeyHash,
}

to_from_bytes!(StakeDelegation);

#[wasm_bindgen]
impl StakeDelegation {
    pub fn stake_credential(&self) -> StakeCredential {
        self.stake_credential.clone()
    }

    pub fn pool_keyhash(&self) -> Ed25519KeyHash {
        self.pool_keyhash.clone()
    }

    pub fn new(stake_credential: &StakeCredential, pool_keyhash: &Ed25519KeyHash) -> Self {
        Self {
            stake_credential: stake_credential.clone(),
            pool_keyhash: pool_keyhash.clone(),
        }
    }
}

#[wasm_bindgen]
#[derive(Clone, Debug, Eq, Ord, PartialEq, PartialOrd)]
pub struct Ed25519KeyHashes(Vec<Ed25519KeyHash>);

to_from_bytes!(Ed25519KeyHashes);

#[wasm_bindgen]
impl Ed25519KeyHashes {
    pub fn new() -> Self {
        Self(Vec::new())
    }

    pub fn len(&self) -> usize {
        self.0.len()
    }

    pub fn get(&self, index: usize) -> Ed25519KeyHash {
        self.0[index].clone()
    }

    pub fn add(&mut self, elem: &Ed25519KeyHash) {
        self.0.push(elem.clone());
    }
}

#[wasm_bindgen]
#[derive(Clone, Debug, Eq, Ord, PartialEq, PartialOrd)]
pub struct Relays(Vec<Relay>);

to_from_bytes!(Relays);

#[wasm_bindgen]
impl Relays {
    pub fn new() -> Self {
        Self(Vec::new())
    }

    pub fn len(&self) -> usize {
        self.0.len()
    }

    pub fn get(&self, index: usize) -> Relay {
        self.0[index].clone()
    }

    pub fn add(&mut self, elem: &Relay) {
        self.0.push(elem.clone());
    }
}

#[wasm_bindgen]
#[derive(Clone, Debug, Eq, Ord, PartialEq, PartialOrd)]
pub struct PoolParams {
    operator: Ed25519KeyHash,
    vrf_keyhash: VRFKeyHash,
    pledge: Coin,
    cost: Coin,
    margin: UnitInterval,
    reward_account: RewardAddress,
    pool_owners: Ed25519KeyHashes,
    relays: Relays,
    pool_metadata: Option<PoolMetadata>,
}

to_from_bytes!(PoolParams);

#[wasm_bindgen]
impl PoolParams {
    pub fn operator(&self) -> Ed25519KeyHash {
        self.operator.clone()
    }

    pub fn vrf_keyhash(&self) -> VRFKeyHash {
        self.vrf_keyhash.clone()
    }

    pub fn pledge(&self) -> Coin {
        self.pledge.clone()
    }

    pub fn cost(&self) -> Coin {
        self.cost.clone()
    }

    pub fn margin(&self) -> UnitInterval {
        self.margin.clone()
    }

    pub fn reward_account(&self) -> RewardAddress {
        self.reward_account.clone()
    }

    pub fn pool_owners(&self) -> Ed25519KeyHashes {
        self.pool_owners.clone()
    }

    pub fn relays(&self) -> Relays {
        self.relays.clone()
    }

    pub fn pool_metadata(&self) -> Option<PoolMetadata> {
        self.pool_metadata.clone()
    }

    pub fn new(
        operator: &Ed25519KeyHash,
        vrf_keyhash: &VRFKeyHash,
        pledge: &Coin,
        cost: &Coin,
        margin: &UnitInterval,
        reward_account: &RewardAddress,
        pool_owners: &Ed25519KeyHashes,
        relays: &Relays,
        pool_metadata: Option<PoolMetadata>,
    ) -> Self {
        Self {
            operator: operator.clone(),
            vrf_keyhash: vrf_keyhash.clone(),
            pledge: pledge.clone(),
            cost: cost.clone(),
            margin: margin.clone(),
            reward_account: reward_account.clone(),
            pool_owners: pool_owners.clone(),
            relays: relays.clone(),
            pool_metadata: pool_metadata.clone(),
        }
    }
}

#[wasm_bindgen]
#[derive(Clone, Debug, Eq, Ord, PartialEq, PartialOrd)]
pub struct PoolRegistration {
    pool_params: PoolParams,
}

to_from_bytes!(PoolRegistration);

#[wasm_bindgen]
impl PoolRegistration {
    pub fn pool_params(&self) -> PoolParams {
        self.pool_params.clone()
    }

    pub fn new(pool_params: &PoolParams) -> Self {
        Self {
            pool_params: pool_params.clone(),
        }
    }
}

#[wasm_bindgen]
#[derive(Clone, Debug, Eq, Ord, PartialEq, PartialOrd)]
pub struct PoolRetirement {
    pool_keyhash: Ed25519KeyHash,
    epoch: Epoch,
}

to_from_bytes!(PoolRetirement);

#[wasm_bindgen]
impl PoolRetirement {
    pub fn pool_keyhash(&self) -> Ed25519KeyHash {
        self.pool_keyhash.clone()
    }

    pub fn epoch(&self) -> Epoch {
        self.epoch.clone()
    }

    pub fn new(pool_keyhash: &Ed25519KeyHash, epoch: Epoch) -> Self {
        Self {
            pool_keyhash: pool_keyhash.clone(),
            epoch: epoch,
        }
    }
}

#[wasm_bindgen]
#[derive(Clone, Debug, Eq, Ord, PartialEq, PartialOrd)]
pub struct GenesisKeyDelegation {
    genesishash: GenesisHash,
    genesis_delegate_hash: GenesisDelegateHash,
    vrf_keyhash: VRFKeyHash,
}

to_from_bytes!(GenesisKeyDelegation);

#[wasm_bindgen]
impl GenesisKeyDelegation {
    pub fn genesishash(&self) -> GenesisHash {
        self.genesishash.clone()
    }

    pub fn genesis_delegate_hash(&self) -> GenesisDelegateHash {
        self.genesis_delegate_hash.clone()
    }

    pub fn vrf_keyhash(&self) -> VRFKeyHash {
        self.vrf_keyhash.clone()
    }

    pub fn new(
        genesishash: &GenesisHash,
        genesis_delegate_hash: &GenesisDelegateHash,
        vrf_keyhash: &VRFKeyHash,
    ) -> Self {
        Self {
            genesishash: genesishash.clone(),
            genesis_delegate_hash: genesis_delegate_hash.clone(),
            vrf_keyhash: vrf_keyhash.clone(),
        }
    }
}

#[wasm_bindgen]
#[derive(Clone, Debug, Eq, Ord, PartialEq, PartialOrd)]
pub struct MoveInstantaneousRewardsCert {
    move_instantaneous_reward: MoveInstantaneousReward,
}

to_from_bytes!(MoveInstantaneousRewardsCert);

#[wasm_bindgen]
impl MoveInstantaneousRewardsCert {
    pub fn move_instantaneous_reward(&self) -> MoveInstantaneousReward {
        self.move_instantaneous_reward.clone()
    }

    pub fn new(move_instantaneous_reward: &MoveInstantaneousReward) -> Self {
        Self {
            move_instantaneous_reward: move_instantaneous_reward.clone(),
        }
    }
}

#[wasm_bindgen]
#[derive(Clone, Debug, Eq, Ord, PartialEq, PartialOrd)]
pub enum CertificateKind {
    StakeRegistration,
    StakeDeregistration,
    StakeDelegation,
    PoolRegistration,
    PoolRetirement,
    GenesisKeyDelegation,
    MoveInstantaneousRewardsCert,
}

#[derive(Clone, Debug, Eq, Ord, PartialEq, PartialOrd)]
enum CertificateEnum {
    StakeRegistration(StakeRegistration),
    StakeDeregistration(StakeDeregistration),
    StakeDelegation(StakeDelegation),
    PoolRegistration(PoolRegistration),
    PoolRetirement(PoolRetirement),
    GenesisKeyDelegation(GenesisKeyDelegation),
    MoveInstantaneousRewardsCert(MoveInstantaneousRewardsCert),
}

#[wasm_bindgen]
#[derive(Clone, Debug, Eq, Ord, PartialEq, PartialOrd)]
pub struct Certificate(CertificateEnum);

to_from_bytes!(Certificate);

#[wasm_bindgen]
impl Certificate {
    pub fn new_stake_registration(stake_registration: &StakeRegistration) -> Self {
        Self(CertificateEnum::StakeRegistration(
            stake_registration.clone(),
        ))
    }

    pub fn new_stake_deregistration(stake_deregistration: &StakeDeregistration) -> Self {
        Self(CertificateEnum::StakeDeregistration(
            stake_deregistration.clone(),
        ))
    }

    pub fn new_stake_delegation(stake_delegation: &StakeDelegation) -> Self {
        Self(CertificateEnum::StakeDelegation(stake_delegation.clone()))
    }

    pub fn new_pool_registration(pool_registration: &PoolRegistration) -> Self {
        Self(CertificateEnum::PoolRegistration(pool_registration.clone()))
    }

    pub fn new_pool_retirement(pool_retirement: &PoolRetirement) -> Self {
        Self(CertificateEnum::PoolRetirement(pool_retirement.clone()))
    }

    pub fn new_genesis_key_delegation(genesis_key_delegation: &GenesisKeyDelegation) -> Self {
        Self(CertificateEnum::GenesisKeyDelegation(
            genesis_key_delegation.clone(),
        ))
    }

    pub fn new_move_instantaneous_rewards_cert(
        move_instantaneous_rewards_cert: &MoveInstantaneousRewardsCert,
    ) -> Self {
        Self(CertificateEnum::MoveInstantaneousRewardsCert(
            move_instantaneous_rewards_cert.clone(),
        ))
    }

    pub fn kind(&self) -> CertificateKind {
        match &self.0 {
            CertificateEnum::StakeRegistration(_) => CertificateKind::StakeRegistration,
            CertificateEnum::StakeDeregistration(_) => CertificateKind::StakeDeregistration,
            CertificateEnum::StakeDelegation(_) => CertificateKind::StakeDelegation,
            CertificateEnum::PoolRegistration(_) => CertificateKind::PoolRegistration,
            CertificateEnum::PoolRetirement(_) => CertificateKind::PoolRetirement,
            CertificateEnum::GenesisKeyDelegation(_) => CertificateKind::GenesisKeyDelegation,
            CertificateEnum::MoveInstantaneousRewardsCert(_) => {
                CertificateKind::MoveInstantaneousRewardsCert
            }
        }
    }

    pub fn as_stake_registration(&self) -> Option<StakeRegistration> {
        match &self.0 {
            CertificateEnum::StakeRegistration(x) => Some(x.clone()),
            _ => None,
        }
    }

    pub fn as_stake_deregistration(&self) -> Option<StakeDeregistration> {
        match &self.0 {
            CertificateEnum::StakeDeregistration(x) => Some(x.clone()),
            _ => None,
        }
    }

    pub fn as_stake_delegation(&self) -> Option<StakeDelegation> {
        match &self.0 {
            CertificateEnum::StakeDelegation(x) => Some(x.clone()),
            _ => None,
        }
    }

    pub fn as_pool_registration(&self) -> Option<PoolRegistration> {
        match &self.0 {
            CertificateEnum::PoolRegistration(x) => Some(x.clone()),
            _ => None,
        }
    }

    pub fn as_pool_retirement(&self) -> Option<PoolRetirement> {
        match &self.0 {
            CertificateEnum::PoolRetirement(x) => Some(x.clone()),
            _ => None,
        }
    }

    pub fn as_genesis_key_delegation(&self) -> Option<GenesisKeyDelegation> {
        match &self.0 {
            CertificateEnum::GenesisKeyDelegation(x) => Some(x.clone()),
            _ => None,
        }
    }

    pub fn as_move_instantaneous_rewards_cert(&self) -> Option<MoveInstantaneousRewardsCert> {
        match &self.0 {
            CertificateEnum::MoveInstantaneousRewardsCert(x) => Some(x.clone()),
            _ => None,
        }
    }
}

#[wasm_bindgen]
#[derive(Clone, Copy, Debug, Eq, Ord, PartialEq, PartialOrd)]
pub enum MIRPot {
    Reserves,
    Treasury,
}

#[derive(Clone, Debug, Eq, Ord, PartialEq, PartialOrd)]
pub enum MIREnum {
    ToOtherPot(Coin),
    ToStakeCredentials(MIRToStakeCredentials),
}

#[wasm_bindgen]
#[derive(Clone, Debug, Eq, Ord, PartialEq, PartialOrd)]
pub enum MIRKind {
    ToOtherPot,
    ToStakeCredentials,
}

#[wasm_bindgen]
#[derive(Clone, Debug, Eq, Ord, PartialEq, PartialOrd)]
pub struct MIRToStakeCredentials {
    rewards: linked_hash_map::LinkedHashMap<StakeCredential, DeltaCoin>,
}

to_from_bytes!(MIRToStakeCredentials);

#[wasm_bindgen]
impl MIRToStakeCredentials {
    pub fn new() -> Self {
        Self {
            rewards: linked_hash_map::LinkedHashMap::new(),
        }
    }

    pub fn len(&self) -> usize {
        self.rewards.len()
    }

    pub fn insert(&mut self, cred: &StakeCredential, delta: &DeltaCoin) -> Option<DeltaCoin> {
        self.rewards.insert(cred.clone(), delta.clone())
    }

    pub fn get(&self, cred: &StakeCredential) -> Option<DeltaCoin> {
        self.rewards.get(cred).map(|v| v.clone())
    }

    pub fn keys(&self) -> StakeCredentials {
        StakeCredentials(
            self.rewards
                .iter()
                .map(|(k, _v)| k.clone())
                .collect::<Vec<StakeCredential>>(),
        )
    }
}

#[wasm_bindgen]
#[derive(Clone, Debug, Eq, Ord, PartialEq, PartialOrd)]
pub struct MoveInstantaneousReward {
    pot: MIRPot,
    variant: MIREnum, 
}

to_from_bytes!(MoveInstantaneousReward);

#[wasm_bindgen]
impl MoveInstantaneousReward {
    pub fn new_to_other_pot(pot: MIRPot, amount: &Coin) -> Self {
        Self {
            pot,
            variant: MIREnum::ToOtherPot(amount.clone()),
        }
    }

    pub fn new_to_stake_creds(pot: MIRPot, amounts: &MIRToStakeCredentials) -> Self {
        Self {
            pot,
            variant: MIREnum::ToStakeCredentials(amounts.clone()),
        }
    }

    pub fn pot(&self) -> MIRPot {
        self.pot
    }

    pub fn kind(&self) -> MIRKind {
        match &self.variant {
            MIREnum::ToOtherPot(_) => MIRKind::ToOtherPot,
            MIREnum::ToStakeCredentials(_) => MIRKind::ToStakeCredentials,
        }
    }

    pub fn as_to_other_pot(&self) -> Option<Coin> {
        match &self.variant {
            MIREnum::ToOtherPot(amount) => Some(amount.clone()),
            MIREnum::ToStakeCredentials(_) => None,
        }
    }

    pub fn as_to_stake_creds(&self) -> Option<MIRToStakeCredentials> {
        match &self.variant {
            MIREnum::ToOtherPot(_) => None,
            MIREnum::ToStakeCredentials(amounts) => Some(amounts.clone()),
        }
    }
}

type Port = u16;

#[wasm_bindgen]
#[derive(Clone, Debug, Eq, Ord, PartialEq, PartialOrd)]
pub struct Ipv4([u8; 4]);

to_from_bytes!(Ipv4);

#[wasm_bindgen]
impl Ipv4 {
    pub fn new(data: Vec<u8>) -> Result<Ipv4, JsError> {
        Self::new_impl(data).map_err(|e| JsError::from_str(&e.to_string()))
    }

    pub(crate) fn new_impl(data: Vec<u8>) -> Result<Ipv4, DeserializeError> {
        data.as_slice().try_into().map(Self).map_err(|_e| {
            let cbor_error = cbor_event::Error::WrongLen(
                4,
                cbor_event::Len::Len(data.len() as u64),
                "Ipv4 address length",
            );
            DeserializeError::new("Ipv4", DeserializeFailure::CBOR(cbor_error))
        })
    }

    pub fn ip(&self) -> Vec<u8> {
        self.0.to_vec()
    }
}

#[wasm_bindgen]
#[derive(Clone, Debug, Eq, Ord, PartialEq, PartialOrd)]
pub struct Ipv6([u8; 16]);

to_from_bytes!(Ipv6);

#[wasm_bindgen]
impl Ipv6 {
    pub fn new(data: Vec<u8>) -> Result<Ipv6, JsError> {
        Self::new_impl(data).map_err(|e| JsError::from_str(&e.to_string()))
    }

    pub(crate) fn new_impl(data: Vec<u8>) -> Result<Ipv6, DeserializeError> {
        data.as_slice().try_into().map(Self).map_err(|_e| {
            let cbor_error = cbor_event::Error::WrongLen(
                16,
                cbor_event::Len::Len(data.len() as u64),
                "Ipv6 address length",
            );
            DeserializeError::new("Ipv6", DeserializeFailure::CBOR(cbor_error))
        })
    }

    pub fn ip(&self) -> Vec<u8> {
        self.0.to_vec()
    }
}

static URL_MAX_LEN: usize = 64;

#[wasm_bindgen]
#[derive(Clone, Debug, Eq, Ord, PartialEq, PartialOrd)]
pub struct URL(String);

to_from_bytes!(URL);

#[wasm_bindgen]
impl URL {
    pub fn new(url: String) -> Result<URL, JsError> {
        Self::new_impl(url).map_err(|e| JsError::from_str(&e.to_string()))
    }

    pub (crate) fn new_impl(url: String) -> Result<URL, DeserializeError> {
        if url.len() <= URL_MAX_LEN {
            Ok(Self(url))
        } else {
            Err(DeserializeError::new("URL", DeserializeFailure::OutOfRange{
                min: 0,
                max: URL_MAX_LEN,
                found: url.len(),
            }))
        }
    }

    pub fn url(&self) -> String {
        self.0.clone()
    }
}

static DNS_NAME_MAX_LEN: usize = 64;

#[wasm_bindgen]
#[derive(Clone, Debug, Eq, Ord, PartialEq, PartialOrd)]
pub struct DNSRecordAorAAAA(String);

to_from_bytes!(DNSRecordAorAAAA);

#[wasm_bindgen]
impl DNSRecordAorAAAA {
    pub fn new(dns_name: String) -> Result<DNSRecordAorAAAA, JsError> {
        Self::new_impl(dns_name).map_err(|e| JsError::from_str(&e.to_string()))
    }

    pub (crate) fn new_impl(dns_name: String) -> Result<DNSRecordAorAAAA, DeserializeError> {
        if dns_name.len() <= DNS_NAME_MAX_LEN {
            Ok(Self(dns_name))
        } else {
            Err(DeserializeError::new("DNSRecordAorAAAA", DeserializeFailure::OutOfRange{
                min: 0,
                max: DNS_NAME_MAX_LEN,
                found: dns_name.len(),
            }))
        }
    }

    pub fn record(&self) -> String {
        self.0.clone()
    }
}

#[wasm_bindgen]
#[derive(Clone, Debug, Eq, Ord, PartialEq, PartialOrd)]
pub struct DNSRecordSRV(String);

to_from_bytes!(DNSRecordSRV);

#[wasm_bindgen]
impl DNSRecordSRV {
    pub fn new(dns_name: String) -> Result<DNSRecordSRV, JsError> {
        Self::new_impl(dns_name).map_err(|e| JsError::from_str(&e.to_string()))
    }

    pub (crate) fn new_impl(dns_name: String) -> Result<DNSRecordSRV, DeserializeError> {
        if dns_name.len() <= DNS_NAME_MAX_LEN {
            Ok(Self(dns_name))
        } else {
            Err(DeserializeError::new("DNSRecordSRV", DeserializeFailure::OutOfRange{
                min: 0,
                max: DNS_NAME_MAX_LEN,
                found: dns_name.len(),
            }))
        }
    }

    pub fn record(&self) -> String {
        self.0.clone()
    }
}

#[wasm_bindgen]
#[derive(Clone, Debug, Eq, Ord, PartialEq, PartialOrd)]
pub struct SingleHostAddr {
    port: Option<Port>,
    ipv4: Option<Ipv4>,
    ipv6: Option<Ipv6>,
}

to_from_bytes!(SingleHostAddr);

#[wasm_bindgen]
impl SingleHostAddr {
    pub fn port(&self) -> Option<Port> {
        self.port.clone()
    }

    pub fn ipv4(&self) -> Option<Ipv4> {
        self.ipv4.clone()
    }

    pub fn ipv6(&self) -> Option<Ipv6> {
        self.ipv6.clone()
    }

    pub fn new(port: Option<Port>, ipv4: Option<Ipv4>, ipv6: Option<Ipv6>) -> Self {
        Self {
            port: port,
            ipv4: ipv4.clone(),
            ipv6: ipv6.clone(),
        }
    }
}

#[wasm_bindgen]
#[derive(Clone, Debug, Eq, Ord, PartialEq, PartialOrd)]
pub struct SingleHostName {
    port: Option<Port>,
    dns_name: DNSRecordAorAAAA,
}

to_from_bytes!(SingleHostName);

#[wasm_bindgen]
impl SingleHostName {
    pub fn port(&self) -> Option<Port> {
        self.port.clone()
    }

    pub fn dns_name(&self) -> DNSRecordAorAAAA {
        self.dns_name.clone()
    }

    pub fn new(port: Option<Port>, dns_name: &DNSRecordAorAAAA) -> Self {
        Self {
            port: port,
            dns_name: dns_name.clone(),
        }
    }
}

#[wasm_bindgen]
#[derive(Clone, Debug, Eq, Ord, PartialEq, PartialOrd)]
pub struct MultiHostName {
    dns_name: DNSRecordSRV,
}

to_from_bytes!(MultiHostName);

#[wasm_bindgen]
impl MultiHostName {
    pub fn dns_name(&self) -> DNSRecordSRV {
        self.dns_name.clone()
    }

    pub fn new(dns_name: &DNSRecordSRV) -> Self {
        Self { dns_name: dns_name.clone() }
    }
}

#[wasm_bindgen]
#[derive(Clone, Debug, Eq, Ord, PartialEq, PartialOrd)]
pub enum RelayKind {
    SingleHostAddr,
    SingleHostName,
    MultiHostName,
}

#[derive(Clone, Debug, Eq, Ord, PartialEq, PartialOrd)]
enum RelayEnum {
    SingleHostAddr(SingleHostAddr),
    SingleHostName(SingleHostName),
    MultiHostName(MultiHostName),
}

#[wasm_bindgen]
#[derive(Clone, Debug, Eq, Ord, PartialEq, PartialOrd)]
pub struct Relay(RelayEnum);

to_from_bytes!(Relay);

#[wasm_bindgen]
impl Relay {
    pub fn new_single_host_addr(single_host_addr: &SingleHostAddr) -> Self {
        Self(RelayEnum::SingleHostAddr(single_host_addr.clone()))
    }

    pub fn new_single_host_name(single_host_name: &SingleHostName) -> Self {
        Self(RelayEnum::SingleHostName(single_host_name.clone()))
    }

    pub fn new_multi_host_name(multi_host_name: &MultiHostName) -> Self {
        Self(RelayEnum::MultiHostName(multi_host_name.clone()))
    }

    pub fn kind(&self) -> RelayKind {
        match &self.0 {
            RelayEnum::SingleHostAddr(_) => RelayKind::SingleHostAddr,
            RelayEnum::SingleHostName(_) => RelayKind::SingleHostName,
            RelayEnum::MultiHostName(_) => RelayKind::MultiHostName,
        }
    }

    pub fn as_single_host_addr(&self) -> Option<SingleHostAddr> {
        match &self.0 {
            RelayEnum::SingleHostAddr(x) => Some(x.clone()),
            _ => None,
        }
    }

    pub fn as_single_host_name(&self) -> Option<SingleHostName> {
        match &self.0 {
            RelayEnum::SingleHostName(x) => Some(x.clone()),
            _ => None,
        }
    }

    pub fn as_multi_host_name(&self) -> Option<MultiHostName> {
        match &self.0 {
            RelayEnum::MultiHostName(x) => Some(x.clone()),
            _ => None,
        }
    }
}

#[wasm_bindgen]
#[derive(Clone, Debug, Eq, Ord, PartialEq, PartialOrd)]
pub struct PoolMetadata {
    url: URL,
    pool_metadata_hash: PoolMetadataHash,
}

to_from_bytes!(PoolMetadata);

#[wasm_bindgen]
impl PoolMetadata {
    pub fn url(&self) -> URL {
        self.url.clone()
    }

    pub fn pool_metadata_hash(&self) -> PoolMetadataHash {
        self.pool_metadata_hash.clone()
    }

    pub fn new(url: &URL, pool_metadata_hash: &PoolMetadataHash) -> Self {
        Self {
            url: url.clone(),
            pool_metadata_hash: pool_metadata_hash.clone(),
        }
    }
}

#[wasm_bindgen]
#[derive(Clone, Debug, Eq, Ord, PartialEq, PartialOrd)]
pub struct StakeCredentials(Vec<StakeCredential>);

to_from_bytes!(StakeCredentials);

#[wasm_bindgen]
impl StakeCredentials {
    pub fn new() -> Self {
        Self(Vec::new())
    }

    pub fn len(&self) -> usize {
        self.0.len()
    }

    pub fn get(&self, index: usize) -> StakeCredential {
        self.0[index].clone()
    }

    pub fn add(&mut self, elem: &StakeCredential) {
        self.0.push(elem.clone());
    }
}

#[wasm_bindgen]
#[derive(Clone, Debug, Eq, Ord, PartialEq, PartialOrd)]
pub struct RewardAddresses(Vec<RewardAddress>);

to_from_bytes!(RewardAddresses);

#[wasm_bindgen]
impl RewardAddresses {
    pub fn new() -> Self {
        Self(Vec::new())
    }

    pub fn len(&self) -> usize {
        self.0.len()
    }

    pub fn get(&self, index: usize) -> RewardAddress {
        self.0[index].clone()
    }

    pub fn add(&mut self, elem: &RewardAddress) {
        self.0.push(elem.clone());
    }
}

#[wasm_bindgen]
#[derive(Clone, Debug, Eq, Ord, PartialEq, PartialOrd)]
pub struct Withdrawals(linked_hash_map::LinkedHashMap<RewardAddress, Coin>);

to_from_bytes!(Withdrawals);

#[wasm_bindgen]
impl Withdrawals {
    pub fn new() -> Self {
        Self(linked_hash_map::LinkedHashMap::new())
    }

    pub fn len(&self) -> usize {
        self.0.len()
    }

    pub fn insert(&mut self, key: &RewardAddress, value: &Coin) -> Option<Coin> {
        self.0.insert(key.clone(), value.clone())
    }

    pub fn get(&self, key: &RewardAddress) -> Option<Coin> {
        self.0.get(key).map(|v| v.clone())
    }

    pub fn keys(&self) -> RewardAddresses {
        RewardAddresses(
            self.0
                .iter()
                .map(|(k, _v)| k.clone())
                .collect::<Vec<RewardAddress>>(),
        )
    }
}

#[wasm_bindgen]
#[derive(Clone)]
pub struct TransactionWitnessSet {
    vkeys: Option<Vkeywitnesses>,
    native_scripts: Option<NativeScripts>,
    bootstraps: Option<BootstrapWitnesses>,
    plutus_scripts: Option<PlutusScripts>,
    plutus_data: Option<PlutusList>,
    redeemers: Option<Redeemers>,
}

to_from_bytes!(TransactionWitnessSet);

#[wasm_bindgen]
impl TransactionWitnessSet {
    pub fn set_vkeys(&mut self, vkeys: &Vkeywitnesses) {
        self.vkeys = Some(vkeys.clone())
    }

    pub fn vkeys(&self) -> Option<Vkeywitnesses> {
        self.vkeys.clone()
    }

    pub fn set_native_scripts(&mut self, native_scripts: &NativeScripts) {
        self.native_scripts = Some(native_scripts.clone())
    }

    pub fn native_scripts(&self) -> Option<NativeScripts> {
        self.native_scripts.clone()
    }

    pub fn set_bootstraps(&mut self, bootstraps: &BootstrapWitnesses) {
        self.bootstraps = Some(bootstraps.clone())
    }

    pub fn bootstraps(&self) -> Option<BootstrapWitnesses> {
        self.bootstraps.clone()
    }

    pub fn set_plutus_scripts(&mut self, plutus_scripts: &PlutusScripts) {
        self.plutus_scripts = Some(plutus_scripts.clone())
    }

    pub fn plutus_scripts(&self) -> Option<PlutusScripts> {
        self.plutus_scripts.clone()
    }

    pub fn set_plutus_data(&mut self, plutus_data: &PlutusList) {
        self.plutus_data = Some(plutus_data.clone())
    }

    pub fn plutus_data(&self) -> Option<PlutusList> {
        self.plutus_data.clone()
    }

    pub fn set_redeemers(&mut self, redeemers: &Redeemers) {
        self.redeemers = Some(redeemers.clone())
    }

    pub fn redeemers(&self) -> Option<Redeemers> {
        self.redeemers.clone()
    }

    pub fn new() -> Self {
        Self {
            vkeys: None,
            native_scripts: None,
            bootstraps: None,
            plutus_scripts: None,
            plutus_data: None,
            redeemers: None,
        }
    }
}

#[wasm_bindgen]
#[derive(Clone, Debug, Eq, Ord, PartialEq, PartialOrd)]
pub struct ScriptPubkey {
    addr_keyhash: Ed25519KeyHash,
}

to_from_bytes!(ScriptPubkey);

#[wasm_bindgen]
impl ScriptPubkey {
    pub fn addr_keyhash(&self) -> Ed25519KeyHash {
        self.addr_keyhash.clone()
    }

    pub fn new(addr_keyhash: &Ed25519KeyHash) -> Self {
        Self {
            addr_keyhash: addr_keyhash.clone(),
        }
    }
}

#[wasm_bindgen]
#[derive(Clone, Debug, Eq, Ord, PartialEq, PartialOrd)]
pub struct ScriptAll {
    native_scripts: NativeScripts,
}

to_from_bytes!(ScriptAll);

#[wasm_bindgen]
impl ScriptAll {
    pub fn native_scripts(&self) -> NativeScripts {
        self.native_scripts.clone()
    }

    pub fn new(native_scripts: &NativeScripts) -> Self {
        Self {
            native_scripts: native_scripts.clone(),
        }
    }
}

#[wasm_bindgen]
#[derive(Clone, Debug, Eq, Ord, PartialEq, PartialOrd)]
pub struct ScriptAny {
    native_scripts: NativeScripts,
}

to_from_bytes!(ScriptAny);

#[wasm_bindgen]
impl ScriptAny {
    pub fn native_scripts(&self) -> NativeScripts {
        self.native_scripts.clone()
    }

    pub fn new(native_scripts: &NativeScripts) -> Self {
        Self {
            native_scripts: native_scripts.clone(),
        }
    }
}

#[wasm_bindgen]
#[derive(Clone, Debug, Eq, Ord, PartialEq, PartialOrd)]
pub struct ScriptNOfK {
    n: u32,
    native_scripts: NativeScripts,
}

to_from_bytes!(ScriptNOfK);

#[wasm_bindgen]
impl ScriptNOfK {
    pub fn n(&self) -> u32 {
        self.n
    }

    pub fn native_scripts(&self) -> NativeScripts {
        self.native_scripts.clone()
    }

    pub fn new(n: u32, native_scripts: &NativeScripts) -> Self {
        Self {
            n: n,
            native_scripts: native_scripts.clone(),
        }
    }
}

#[wasm_bindgen]
#[derive(Clone, Debug, Eq, Ord, PartialEq, PartialOrd)]
pub struct TimelockStart {
    slot: Slot,
}

to_from_bytes!(TimelockStart);

#[wasm_bindgen]
impl TimelockStart {
    pub fn slot(&self) -> Slot {
        self.slot
    }

    pub fn new(slot: Slot) -> Self {
        Self {
            slot,
        }
    }
}

#[wasm_bindgen]
#[derive(Clone, Debug, Eq, Ord, PartialEq, PartialOrd)]
pub struct TimelockExpiry {
    slot: Slot,
}

to_from_bytes!(TimelockExpiry);

#[wasm_bindgen]
impl TimelockExpiry {
    pub fn slot(&self) -> Slot {
        self.slot
    }

    pub fn new(slot: Slot) -> Self {
        Self {
            slot,
        }
    }
}

#[wasm_bindgen]
#[derive(Clone, Debug, Eq, Ord, PartialEq, PartialOrd)]
pub enum NativeScriptKind {
    ScriptPubkey,
    ScriptAll,
    ScriptAny,
    ScriptNOfK,
    TimelockStart,
    TimelockExpiry,
}

#[derive(Clone, Debug, Eq, Ord, PartialEq, PartialOrd)]
enum NativeScriptEnum {
    ScriptPubkey(ScriptPubkey),
    ScriptAll(ScriptAll),
    ScriptAny(ScriptAny),
    ScriptNOfK(ScriptNOfK),
    TimelockStart(TimelockStart),
    TimelockExpiry(TimelockExpiry),
}

#[wasm_bindgen]
#[derive(Clone, Debug, Eq, Ord, PartialEq, PartialOrd)]
pub struct NativeScript(NativeScriptEnum);

to_from_bytes!(NativeScript);

/// Each new language uses a different namespace for hashing its script
/// This is because you could have a language where the same bytes have different semantics
/// So this avoids scripts in different languages mapping to the same hash
/// Note that the enum value here is different than the enum value for deciding the cost model of a script
#[wasm_bindgen]
#[derive(Clone, Debug, Eq, Ord, PartialEq, PartialOrd)]
pub enum ScriptHashNamespace {
    NativeScript,
    // TODO: do we need to update this for Plutus?
}

#[wasm_bindgen]
impl NativeScript {
    pub fn hash(&self, namespace: ScriptHashNamespace) -> Ed25519KeyHash {
        let mut bytes = Vec::with_capacity(self.to_bytes().len() + 1);
        bytes.extend_from_slice(&vec![namespace as u8]);
        bytes.extend_from_slice(&self.to_bytes());
        Ed25519KeyHash::from(blake2b224(bytes.as_ref()))
    }

    pub fn new_script_pubkey(script_pubkey: &ScriptPubkey) -> Self {
        Self(NativeScriptEnum::ScriptPubkey(script_pubkey.clone()))
    }

    pub fn new_script_all(script_all: &ScriptAll) -> Self {
        Self(NativeScriptEnum::ScriptAll(script_all.clone()))
    }

    pub fn new_script_any(script_any: &ScriptAny) -> Self {
        Self(NativeScriptEnum::ScriptAny(script_any.clone()))
    }

    pub fn new_script_n_of_k(script_n_of_k: &ScriptNOfK) -> Self {
        Self(NativeScriptEnum::ScriptNOfK(script_n_of_k.clone()))
    }

    pub fn new_timelock_start(timelock_start: &TimelockStart) -> Self {
        Self(NativeScriptEnum::TimelockStart(timelock_start.clone()))
    }

    pub fn new_timelock_expiry(timelock_expiry: &TimelockExpiry) -> Self {
        Self(NativeScriptEnum::TimelockExpiry(timelock_expiry.clone()))
    }

    pub fn kind(&self) -> NativeScriptKind {
        match &self.0 {
            NativeScriptEnum::ScriptPubkey(_) => NativeScriptKind::ScriptPubkey,
            NativeScriptEnum::ScriptAll(_) => NativeScriptKind::ScriptAll,
            NativeScriptEnum::ScriptAny(_) => NativeScriptKind::ScriptAny,
            NativeScriptEnum::ScriptNOfK(_) => NativeScriptKind::ScriptNOfK,
            NativeScriptEnum::TimelockStart(_) => NativeScriptKind::TimelockStart,
            NativeScriptEnum::TimelockExpiry(_) => NativeScriptKind::TimelockExpiry,
        }
    }

    pub fn as_script_pubkey(&self) -> Option<ScriptPubkey> {
        match &self.0 {
            NativeScriptEnum::ScriptPubkey(x) => Some(x.clone()),
            _ => None,
        }
    }

    pub fn as_script_all(&self) -> Option<ScriptAll> {
        match &self.0 {
            NativeScriptEnum::ScriptAll(x) => Some(x.clone()),
            _ => None,
        }
    }

    pub fn as_script_any(&self) -> Option<ScriptAny> {
        match &self.0 {
            NativeScriptEnum::ScriptAny(x) => Some(x.clone()),
            _ => None,
        }
    }

    pub fn as_script_n_of_k(&self) -> Option<ScriptNOfK> {
        match &self.0 {
            NativeScriptEnum::ScriptNOfK(x) => Some(x.clone()),
            _ => None,
        }
    }

    pub fn as_timelock_start(&self) -> Option<TimelockStart> {
        match &self.0 {
            NativeScriptEnum::TimelockStart(x) => Some(x.clone()),
            _ => None,
        }
    }

    pub fn as_timelock_expiry(&self) -> Option<TimelockExpiry> {
        match &self.0 {
            NativeScriptEnum::TimelockExpiry(x) => Some(x.clone()),
            _ => None,
        }
    }
}

#[wasm_bindgen]
#[derive(Clone, Debug, Eq, Ord, PartialEq, PartialOrd)]
pub struct NativeScripts(Vec<NativeScript>);

#[wasm_bindgen]
impl NativeScripts {
    pub fn new() -> Self {
        Self(Vec::new())
    }

    pub fn len(&self) -> usize {
        self.0.len()
    }

    pub fn get(&self, index: usize) -> NativeScript {
        self.0[index].clone()
    }

    pub fn add(&mut self, elem: &NativeScript) {
        self.0.push(elem.clone());
    }
}

#[wasm_bindgen]
#[derive(Clone, Debug, Eq, Ord, PartialEq, PartialOrd)]
pub struct Update {
    proposed_protocol_parameter_updates: ProposedProtocolParameterUpdates,
    epoch: Epoch,
}

to_from_bytes!(Update);

#[wasm_bindgen]
impl Update {
    pub fn proposed_protocol_parameter_updates(&self) -> ProposedProtocolParameterUpdates {
        self.proposed_protocol_parameter_updates.clone()
    }

    pub fn epoch(&self) -> Epoch {
        self.epoch.clone()
    }

    pub fn new(
        proposed_protocol_parameter_updates: &ProposedProtocolParameterUpdates,
        epoch: Epoch,
    ) -> Self {
        Self {
            proposed_protocol_parameter_updates: proposed_protocol_parameter_updates.clone(),
            epoch: epoch.clone(),
        }
    }
}

#[wasm_bindgen]
#[derive(Clone, Debug, Eq, Ord, PartialEq, PartialOrd)]
pub struct GenesisHashes(Vec<GenesisHash>);

to_from_bytes!(GenesisHashes);

#[wasm_bindgen]
impl GenesisHashes {
    pub fn new() -> Self {
        Self(Vec::new())
    }

    pub fn len(&self) -> usize {
        self.0.len()
    }

    pub fn get(&self, index: usize) -> GenesisHash {
        self.0[index].clone()
    }

    pub fn add(&mut self, elem: &GenesisHash) {
        self.0.push(elem.clone());
    }
}

#[wasm_bindgen]
#[derive(Clone, Debug, Eq, Ord, PartialEq, PartialOrd)]
pub struct ScriptHashes(pub (crate) Vec<ScriptHash>);

to_from_bytes!(ScriptHashes);

#[wasm_bindgen]
impl ScriptHashes {
    pub fn new() -> Self {
        Self(Vec::new())
    }

    pub fn len(&self) -> usize {
        self.0.len()
    }

    pub fn get(&self, index: usize) -> ScriptHash {
        self.0[index].clone()
    }

    pub fn add(&mut self, elem: &ScriptHash) {
        self.0.push(elem.clone());
    }
}

#[wasm_bindgen]
#[derive(Clone, Debug, Eq, Ord, PartialEq, PartialOrd)]
pub struct ProposedProtocolParameterUpdates(
    linked_hash_map::LinkedHashMap<GenesisHash, ProtocolParamUpdate>,
);

to_from_bytes!(ProposedProtocolParameterUpdates);

#[wasm_bindgen]
impl ProposedProtocolParameterUpdates {
    pub fn new() -> Self {
        Self(linked_hash_map::LinkedHashMap::new())
    }

    pub fn len(&self) -> usize {
        self.0.len()
    }

    pub fn insert(
        &mut self,
        key: &GenesisHash,
        value: &ProtocolParamUpdate,
    ) -> Option<ProtocolParamUpdate> {
        self.0.insert(key.clone(), value.clone())
    }

    pub fn get(&self, key: &GenesisHash) -> Option<ProtocolParamUpdate> {
        self.0.get(key).map(|v| v.clone())
    }

    pub fn keys(&self) -> GenesisHashes {
        GenesisHashes(
            self.0
                .iter()
                .map(|(k, _v)| k.clone())
                .collect::<Vec<GenesisHash>>(),
        )
    }
}

#[wasm_bindgen]
#[derive(Clone, Debug, Eq, Ord, PartialEq, PartialOrd)]
pub struct ProtocolVersion {
    major: u32,
    minor: u32,
}

to_from_bytes!(ProtocolVersion);

#[wasm_bindgen]
impl ProtocolVersion {
    pub fn major(&self) -> u32 {
        self.major
    }

    pub fn minor(&self) -> u32 {
        self.minor
    }

    pub fn new(major: u32, minor: u32) -> Self {
        Self { major, minor }
    }
}

#[wasm_bindgen]
#[derive(Clone, Debug, Eq, Ord, PartialEq, PartialOrd)]
pub struct ProtocolVersions(Vec<ProtocolVersion>);

to_from_bytes!(ProtocolVersions);

#[wasm_bindgen]
impl ProtocolVersions {
    pub fn new() -> Self {
        Self(Vec::new())
    }

    pub fn len(&self) -> usize {
        self.0.len()
    }

    pub fn get(&self, index: usize) -> ProtocolVersion {
        self.0[index].clone()
    }

    pub fn add(&mut self, elem: &ProtocolVersion) {
        self.0.push(elem.clone());
    }
}


#[wasm_bindgen]
#[derive(Clone, Debug, Eq, Ord, PartialEq, PartialOrd)]
pub struct ProtocolParamUpdate {
    minfee_a: Option<Coin>,
    minfee_b: Option<Coin>,
    max_block_body_size: Option<u32>,
    max_tx_size: Option<u32>,
    max_block_header_size: Option<u32>,
    key_deposit: Option<Coin>,
    pool_deposit: Option<Coin>,
    max_epoch: Option<Epoch>,
    // desired number of stake pools
    n_opt: Option<u32>,
    pool_pledge_influence: Option<Rational>,
    expansion_rate: Option<UnitInterval>,
    treasury_growth_rate: Option<UnitInterval>,
    // decentralization constant
    d: Option<UnitInterval>,
    extra_entropy: Option<Nonce>,
    protocol_version: Option<ProtocolVersions>,
    min_pool_cost: Option<Coin>,
    ada_per_utxo_byte: Option<Coin>,
    cost_models: Option<Costmdls>,
    execution_costs: Option<ExUnitPrices>,
    max_tx_ex_units: Option<ExUnits>,
    max_block_ex_units: Option<ExUnits>,
    max_value_size: Option<u32>,
}

to_from_bytes!(ProtocolParamUpdate);

#[wasm_bindgen]
impl ProtocolParamUpdate {
    pub fn set_minfee_a(&mut self, minfee_a: &Coin) {
        self.minfee_a = Some(minfee_a.clone())
    }

    pub fn minfee_a(&self) -> Option<Coin> {
        self.minfee_a.clone()
    }

    pub fn set_minfee_b(&mut self, minfee_b: &Coin) {
        self.minfee_b = Some(minfee_b.clone())
    }

    pub fn minfee_b(&self) -> Option<Coin> {
        self.minfee_b.clone()
    }

    pub fn set_max_block_body_size(&mut self, max_block_body_size: u32) {
        self.max_block_body_size = Some(max_block_body_size)
    }

    pub fn max_block_body_size(&self) -> Option<u32> {
        self.max_block_body_size.clone()
    }

    pub fn set_max_tx_size(&mut self, max_tx_size: u32) {
        self.max_tx_size = Some(max_tx_size)
    }

    pub fn max_tx_size(&self) -> Option<u32> {
        self.max_tx_size.clone()
    }

    pub fn set_max_block_header_size(&mut self, max_block_header_size: u32) {
        self.max_block_header_size = Some(max_block_header_size)
    }

    pub fn max_block_header_size(&self) -> Option<u32> {
        self.max_block_header_size.clone()
    }

    pub fn set_key_deposit(&mut self, key_deposit: &Coin) {
        self.key_deposit = Some(key_deposit.clone())
    }

    pub fn key_deposit(&self) -> Option<Coin> {
        self.key_deposit.clone()
    }

    pub fn set_pool_deposit(&mut self, pool_deposit: &Coin) {
        self.pool_deposit = Some(pool_deposit.clone())
    }

    pub fn pool_deposit(&self) -> Option<Coin> {
        self.pool_deposit.clone()
    }

    pub fn set_max_epoch(&mut self, max_epoch: Epoch) {
        self.max_epoch = Some(max_epoch.clone())
    }

    pub fn max_epoch(&self) -> Option<Epoch> {
        self.max_epoch.clone()
    }

    pub fn set_n_opt(&mut self, n_opt: u32) {
        self.n_opt = Some(n_opt)
    }

    pub fn n_opt(&self) -> Option<u32> {
        self.n_opt.clone()
    }

    pub fn set_pool_pledge_influence(&mut self, pool_pledge_influence: &Rational) {
        self.pool_pledge_influence = Some(pool_pledge_influence.clone())
    }

    pub fn pool_pledge_influence(&self) -> Option<Rational> {
        self.pool_pledge_influence.clone()
    }

    pub fn set_expansion_rate(&mut self, expansion_rate: &UnitInterval) {
        self.expansion_rate = Some(expansion_rate.clone())
    }

    pub fn expansion_rate(&self) -> Option<UnitInterval> {
        self.expansion_rate.clone()
    }

    pub fn set_treasury_growth_rate(&mut self, treasury_growth_rate: &UnitInterval) {
        self.treasury_growth_rate = Some(treasury_growth_rate.clone())
    }

    pub fn treasury_growth_rate(&self) -> Option<UnitInterval> {
        self.treasury_growth_rate.clone()
    }

    pub fn set_d(&mut self, d: &UnitInterval) {
        self.d = Some(d.clone())
    }

    pub fn d(&self) -> Option<UnitInterval> {
        self.d.clone()
    }

    pub fn set_extra_entropy(&mut self, extra_entropy: &Nonce) {
        self.extra_entropy = Some(extra_entropy.clone())
    }

    pub fn extra_entropy(&self) -> Option<Nonce> {
        self.extra_entropy.clone()
    }

    pub fn set_protocol_version(&mut self, protocol_version: &ProtocolVersions) {
        self.protocol_version = Some(protocol_version.clone())
    }

    pub fn protocol_version(&self) -> Option<ProtocolVersions> {
        self.protocol_version.clone()
    }

    pub fn set_min_pool_cost(&mut self, min_pool_cost: &Coin) {
        self.min_pool_cost = Some(min_pool_cost.clone())
    }

    pub fn min_pool_cost(&self) -> Option<Coin> {
        self.min_pool_cost.clone()
    }

    pub fn set_ada_per_utxo_byte(&mut self, ada_per_utxo_byte: &Coin) {
        self.ada_per_utxo_byte = Some(ada_per_utxo_byte.clone())
    }

    pub fn ada_per_utxo_byte(&self) -> Option<Coin> {
        self.ada_per_utxo_byte.clone()
    }

    pub fn set_cost_models(&mut self, cost_models: &Costmdls) {
        self.cost_models = Some(cost_models.clone())
    }

    pub fn cost_models(&self) -> Option<Costmdls> {
        self.cost_models.clone()
    }

    pub fn set_execution_costs(&mut self, execution_costs: &ExUnitPrices) {
        self.execution_costs = Some(execution_costs.clone())
    }

    pub fn execution_costs(&self) -> Option<ExUnitPrices> {
        self.execution_costs.clone()
    }

    pub fn set_max_tx_ex_units(&mut self, max_tx_ex_units: &ExUnits) {
        self.max_tx_ex_units = Some(max_tx_ex_units.clone())
    }

    pub fn max_tx_ex_units(&self) -> Option<ExUnits> {
        self.max_tx_ex_units.clone()
    }

    pub fn set_max_block_ex_units(&mut self, max_block_ex_units: &ExUnits) {
        self.max_block_ex_units = Some(max_block_ex_units.clone())
    }

    pub fn max_block_ex_units(&self) -> Option<ExUnits> {
        self.max_block_ex_units.clone()
    }

    pub fn set_max_value_size(&mut self, max_value_size: u32) {
        self.max_value_size = Some(max_value_size.clone())
    }

    pub fn max_value_size(&self) -> Option<u32> {
        self.max_value_size.clone()
    }

    pub fn new() -> Self {
        Self {
            minfee_a: None,
            minfee_b: None,
            max_block_body_size: None,
            max_tx_size: None,
            max_block_header_size: None,
            key_deposit: None,
            pool_deposit: None,
            max_epoch: None,
            n_opt: None,
            pool_pledge_influence: None,
            expansion_rate: None,
            treasury_growth_rate: None,
            d: None,
            extra_entropy: None,
            protocol_version: None,
            min_pool_cost: None,
            ada_per_utxo_byte: None,
            cost_models: None,
            execution_costs: None,
            max_tx_ex_units: None,
            max_block_ex_units: None,
            max_value_size: None,
        }
    }
}

#[wasm_bindgen]
#[derive(Clone)]
pub struct TransactionBodies(Vec<TransactionBody>);

to_from_bytes!(TransactionBodies);

#[wasm_bindgen]
impl TransactionBodies {
    pub fn new() -> Self {
        Self(Vec::new())
    }

    pub fn len(&self) -> usize {
        self.0.len()
    }

    pub fn get(&self, index: usize) -> TransactionBody {
        self.0[index].clone()
    }

    pub fn add(&mut self, elem: &TransactionBody) {
        self.0.push(elem.clone());
    }
}

#[wasm_bindgen]
#[derive(Clone)]
pub struct TransactionWitnessSets(Vec<TransactionWitnessSet>);

to_from_bytes!(TransactionWitnessSets);
#[wasm_bindgen]
impl TransactionWitnessSets {
    pub fn new() -> Self {
        Self(Vec::new())
    }

    pub fn len(&self) -> usize {
        self.0.len()
    }

    pub fn get(&self, index: usize) -> TransactionWitnessSet {
        self.0[index].clone()
    }

    pub fn add(&mut self, elem: &TransactionWitnessSet) {
        self.0.push(elem.clone());
    }
}

pub type TransactionIndexes = Vec<TransactionIndex>;

#[wasm_bindgen]
#[derive(Clone, Debug, Eq, Ord, PartialEq, PartialOrd)]
pub struct AuxiliaryDataSet(linked_hash_map::LinkedHashMap<TransactionIndex, AuxiliaryData>);

#[wasm_bindgen]
impl AuxiliaryDataSet {
    pub fn new() -> Self {
        Self(linked_hash_map::LinkedHashMap::new())
    }

    pub fn len(&self) -> usize {
        self.0.len()
    }

    pub fn insert(&mut self, tx_index: TransactionIndex, data: &AuxiliaryData) -> Option<AuxiliaryData> {
        self.0.insert(tx_index, data.clone())
    }

    pub fn get(&self, tx_index: TransactionIndex) -> Option<AuxiliaryData> {
        self.0.get(&tx_index).map(|v| v.clone())
    }

    pub fn indices(&self) -> TransactionIndexes {
        self.0.iter().map(|(k, _v)| k.clone()).collect::<Vec<TransactionIndex>>()
    }
}

#[wasm_bindgen]
#[derive(Clone)]
pub struct Block {
    header: Header,
    transaction_bodies: TransactionBodies,
    transaction_witness_sets: TransactionWitnessSets,
    auxiliary_data_set: AuxiliaryDataSet,
    invalid_transactions: TransactionIndexes,
}

to_from_bytes!(Block);

#[wasm_bindgen]
impl Block {
    pub fn header(&self) -> Header {
        self.header.clone()
    }

    pub fn transaction_bodies(&self) -> TransactionBodies {
        self.transaction_bodies.clone()
    }

    pub fn transaction_witness_sets(&self) -> TransactionWitnessSets {
        self.transaction_witness_sets.clone()
    }

    pub fn auxiliary_data_set(&self) -> AuxiliaryDataSet {
        self.auxiliary_data_set.clone()
    }

    pub fn invalid_transactions(&self) -> TransactionIndexes {
        self.invalid_transactions.clone()
    }

    pub fn new(header: &Header, transaction_bodies: &TransactionBodies, transaction_witness_sets: &TransactionWitnessSets, auxiliary_data_set: &AuxiliaryDataSet, invalid_transactions: TransactionIndexes) -> Self {
        Self {
            header: header.clone(),
            transaction_bodies: transaction_bodies.clone(),
            transaction_witness_sets: transaction_witness_sets.clone(),
            auxiliary_data_set: auxiliary_data_set.clone(),
            invalid_transactions: invalid_transactions,
        }
    }
}

#[wasm_bindgen]
#[derive(Clone)]
pub struct Header {
    header_body: HeaderBody,
    body_signature: KESSignature,
}

to_from_bytes!(Header);

#[wasm_bindgen]
impl Header {
    pub fn header_body(&self) -> HeaderBody {
        self.header_body.clone()
    }

    pub fn body_signature(&self) -> KESSignature {
        self.body_signature.clone()
    }

    pub fn new(header_body: &HeaderBody, body_signature: &KESSignature) -> Self {
        Self {
            header_body: header_body.clone(),
            body_signature: body_signature.clone(),
        }
    }
}

#[wasm_bindgen]
#[derive(Clone)]
pub struct OperationalCert {
    hot_vkey: KESVKey,
    sequence_number: u32,
    kes_period: u32,
    sigma: Ed25519Signature,
}

to_from_bytes!(OperationalCert);

#[wasm_bindgen]
impl OperationalCert {
    pub fn hot_vkey(&self) -> KESVKey {
        self.hot_vkey.clone()
    }

    pub fn sequence_number(&self) -> u32 {
        self.sequence_number.clone()
    }

    pub fn kes_period(&self) -> u32 {
        self.kes_period.clone()
    }

    pub fn sigma(&self) -> Ed25519Signature {
        self.sigma.clone()
    }

    pub fn new(hot_vkey: &KESVKey, sequence_number: u32, kes_period: u32, sigma: &Ed25519Signature) -> Self {
        Self {
            hot_vkey: hot_vkey.clone(),
            sequence_number: sequence_number,
            kes_period: kes_period,
            sigma: sigma.clone(),
        }
    }
}

#[wasm_bindgen]
#[derive(Clone)]
pub struct HeaderBody {
    block_number: u32,
    slot: Slot,
    prev_hash: Option<BlockHash>,
    issuer_vkey: Vkey,
    vrf_vkey: VRFVKey,
    nonce_vrf: VRFCert,
    leader_vrf: VRFCert,
    block_body_size: u32,
    block_body_hash: BlockHash,
    operational_cert: OperationalCert,
    protocol_version: ProtocolVersion,
}

to_from_bytes!(HeaderBody);

#[wasm_bindgen]
impl HeaderBody {
    pub fn block_number(&self) -> u32 {
        self.block_number.clone()
    }

    pub fn slot(&self) -> Slot {
        self.slot.clone()
    }

    pub fn prev_hash(&self) -> Option<BlockHash> {
        self.prev_hash.clone()
    }

    pub fn issuer_vkey(&self) -> Vkey {
        self.issuer_vkey.clone()
    }

    pub fn vrf_vkey(&self) -> VRFVKey {
        self.vrf_vkey.clone()
    }

    pub fn nonce_vrf(&self) -> VRFCert {
        self.nonce_vrf.clone()
    }

    pub fn leader_vrf(&self) -> VRFCert {
        self.leader_vrf.clone()
    }

    pub fn block_body_size(&self) -> u32 {
        self.block_body_size.clone()
    }

    pub fn block_body_hash(&self) -> BlockHash {
        self.block_body_hash.clone()
    }

    pub fn operational_cert(&self) -> OperationalCert {
        self.operational_cert.clone()
    }

    pub fn protocol_version(&self) -> ProtocolVersion {
        self.protocol_version.clone()
    }

    pub fn new(block_number: u32, slot: Slot, prev_hash: Option<BlockHash>, issuer_vkey: &Vkey, vrf_vkey: &VRFVKey, nonce_vrf: &VRFCert, leader_vrf: &VRFCert, block_body_size: u32, block_body_hash: &BlockHash, operational_cert: &OperationalCert, protocol_version: &ProtocolVersion) -> Self {
        Self {
            block_number: block_number,
            slot: slot,
            prev_hash: prev_hash.clone(),
            issuer_vkey: issuer_vkey.clone(),
            vrf_vkey: vrf_vkey.clone(),
            nonce_vrf: nonce_vrf.clone(),
            leader_vrf: leader_vrf.clone(),
            block_body_size: block_body_size,
            block_body_hash: block_body_hash.clone(),
            operational_cert: operational_cert.clone(),
            protocol_version: protocol_version.clone(),
        }
    }
}



#[wasm_bindgen]
#[derive(Clone, Debug, Eq, PartialEq)]
pub struct AssetName(Vec<u8>);

impl Ord for AssetName {
    fn cmp(&self, other: &Self) -> Ordering {
        // Implementing canonical CBOR order for asset names,
        // as they might be of different length.
        return match self.0.len().cmp(&other.0.len()) {
            Ordering::Equal => self.0.cmp(&other.0),
            x => x,
        };
    }
}

impl PartialOrd for AssetName {
    fn partial_cmp(&self, other: &Self) -> Option<Ordering> {
        Some(self.cmp(other))
    }
}

to_from_bytes!(AssetName);

#[wasm_bindgen]
impl AssetName {
    pub fn new(name: Vec<u8>) -> Result<AssetName, JsError> {
        Self::new_impl(name).map_err(|e| JsError::from_str(&e.to_string()))
    }

    pub (crate) fn new_impl(name: Vec<u8>) -> Result<AssetName, DeserializeError> {
        if name.len() <= 32 {
            Ok(Self(name))
        } else {
            Err(DeserializeError::new("AssetName", DeserializeFailure::OutOfRange{
                min: 0,
                max: 32,
                found: name.len(),
            }))
        }
    }

    pub fn name(&self) -> Vec<u8> {
        self.0.clone()
    }
}

#[wasm_bindgen]
#[derive(Clone, Debug, Eq, Ord, PartialEq, PartialOrd)]
pub struct AssetNames(Vec<AssetName>);

to_from_bytes!(AssetNames);

#[wasm_bindgen]
impl AssetNames {
    pub fn new() -> Self {
        Self(Vec::new())
    }

    pub fn len(&self) -> usize {
        self.0.len()
    }

    pub fn get(&self, index: usize) -> AssetName {
        self.0[index].clone()
    }

    pub fn add(&mut self, elem: &AssetName) {
        self.0.push(elem.clone());
    }
}

pub type PolicyID = ScriptHash;
pub type PolicyIDs = ScriptHashes;

#[wasm_bindgen]
#[derive(Clone, Debug, Eq, Ord, PartialEq, PartialOrd)]
pub struct Assets(pub (crate) std::collections::BTreeMap<AssetName, BigNum>);

to_from_bytes!(Assets);

#[wasm_bindgen]
impl Assets {
    pub fn new() -> Self {
        Self(std::collections::BTreeMap::new())
    }

    pub fn len(&self) -> usize {
        self.0.len()
    }

    pub fn insert(&mut self, key: &AssetName, value: &BigNum) -> Option<BigNum> {
        self.0.insert(key.clone(), value.clone())
    }

    pub fn get(&self, key: &AssetName) -> Option<BigNum> {
        self.0.get(key).map(|v| v.clone())
    }

    pub fn keys(&self) -> AssetNames {
        AssetNames(self.0.iter().map(|(k, _v)| k.clone()).collect::<Vec<AssetName>>())
    }
}

#[wasm_bindgen]
#[derive(Clone, Debug, Eq, Ord, PartialEq)]
pub struct MultiAsset(pub (crate) std::collections::BTreeMap<PolicyID, Assets>);

to_from_bytes!(MultiAsset);

#[wasm_bindgen]
impl MultiAsset {
    pub fn new() -> Self {
        Self(std::collections::BTreeMap::new())
    }

    pub fn len(&self) -> usize {
        self.0.len()
    }

    pub fn insert(&mut self, key: &PolicyID, value: &Assets) -> Option<Assets> {
        self.0.insert(key.clone(), value.clone())
    }

    pub fn get(&self, key: &PolicyID) -> Option<Assets> {
        self.0.get(key).map(|v| v.clone())
    }

    pub fn keys(&self) -> PolicyIDs {
        ScriptHashes(self.0.iter().map(|(k, _v)| k.clone()).collect::<Vec<PolicyID>>())
    }

    /// removes an asset from the list if the result is 0 or less
    pub fn sub(&self, rhs_ma: &MultiAsset) -> MultiAsset {
        let mut lhs_ma = self.clone();
        for (policy, assets) in &rhs_ma.0 {
            for (asset_name, amount) in &assets.0 {
                match lhs_ma.0.get_mut(policy) {
                    Some(assets) => match assets.0.get_mut(asset_name) {
                        Some(current) => match current.checked_sub(&amount) {
                            Ok(new) => {
                                match new.compare(&to_bignum(0)) {
                                    0 => {
                                        assets.0.remove(asset_name);
                                        match assets.0.len() {
                                            0 => { lhs_ma.0.remove(policy); },
                                            _ => {},
                                        }
                                    },
                                    _ => *current = new
                                }
                            },
                            Err(_) => {
                                assets.0.remove(asset_name);
                                match assets.0.len() {
                                    0 => { lhs_ma.0.remove(policy); },
                                    _ => {},
                                }
                            }
                        },
                        None => {
                            // asset name is missing from left hand side
                        }
                    },
                    None => {
                        // policy id missing from left hand side
                    }
                }
            }
        }
        lhs_ma
    }
}

// deriving PartialOrd doesn't work in a way that's useful , as the
// implementation of PartialOrd for BTreeMap compares keys by their order,
// i.e, is equivalent to comparing the iterators of (pid, Assets).
// that would mean that: v1 < v2 if the min_pid(v1) < min_pid(v2)
// this function instead compares amounts, assuming that if a pair (pid, aname)
// is not in the MultiAsset then it has an amount of 0
impl PartialOrd for MultiAsset {
    fn partial_cmp(&self, other: &Self) -> Option<std::cmp::Ordering> {
        fn amount_or_zero(ma: &MultiAsset, pid: &PolicyID, aname: &AssetName) -> Coin {
            ma.get(&pid).and_then(|assets| assets.get(aname))
                .unwrap_or(to_bignum(0u64)) // assume 0 if asset not present
        }

        // idea: if (a-b) > 0 for some asset, then a > b for at least some asset
        fn is_all_zeros(lhs: &MultiAsset, rhs: &MultiAsset) -> bool {
            for (pid, assets) in lhs.0.iter() {
                for (aname, amount) in assets.0.iter() {
                    match amount
                            .clamped_sub(&amount_or_zero(&rhs, pid, aname))
                            .cmp(&to_bignum(0))
                    {
                        std::cmp::Ordering::Equal => (),
                        _ => return false
                    }
                }
            }
            true
        }

        match (is_all_zeros(self, other), is_all_zeros(other, self)) {
            (true, true) => Some(std::cmp::Ordering::Equal),
            (true, false) => Some(std::cmp::Ordering::Less),
            (false, true) => Some(std::cmp::Ordering::Greater),
            (false, false) => None,
        }
    }
}

#[wasm_bindgen]
#[derive(Clone, Debug, Eq, Ord, PartialEq, PartialOrd)]
pub struct MintAssets(std::collections::BTreeMap<AssetName, Int>);

#[wasm_bindgen]
impl MintAssets {
    pub fn new() -> Self {
        Self(std::collections::BTreeMap::new())
    }

    pub fn len(&self) -> usize {
        self.0.len()
    }

    pub fn insert(&mut self, key: &AssetName, value: Int) -> Option<Int> {
        self.0.insert(key.clone(), value)
    }

    pub fn get(&self, key: &AssetName) -> Option<Int> {
        self.0.get(key).map(|v| v.clone())
    }

    pub fn keys(&self) -> AssetNames {
        AssetNames(self.0.iter().map(|(k, _v)| k.clone()).collect::<Vec<AssetName>>())
    }
}

#[wasm_bindgen]
#[derive(Clone, Debug, Eq, Ord, PartialEq, PartialOrd)]
pub struct Mint(std::collections::BTreeMap<PolicyID, MintAssets>);

to_from_bytes!(Mint);

#[wasm_bindgen]
impl Mint {
    pub fn new() -> Self {
        Self(std::collections::BTreeMap::new())
    }

    pub fn len(&self) -> usize {
        self.0.len()
    }

    pub fn insert(&mut self, key: &PolicyID, value: &MintAssets) -> Option<MintAssets> {
        self.0.insert(key.clone(), value.clone())
    }

    pub fn get(&self, key: &PolicyID) -> Option<MintAssets> {
        self.0.get(key).map(|v| v.clone())
    }

    pub fn keys(&self) -> PolicyIDs {
        ScriptHashes(self.0.iter().map(|(k, _v)| k.clone()).collect::<Vec<ScriptHash>>())
    }

    pub fn to_multiasset(&self) -> Result<MultiAsset, JsError> {
        self.0.iter().fold(Ok(MultiAsset::new()), | res, e | {
            let assets: Result<Assets, JsError> = (e.1).0.iter().fold(Ok(Assets::new()), | res, e| {
                let mut assets = res?;
                if e.1.is_positive() {
                    assets.insert(e.0, &e.1.as_positive().unwrap());
                    Ok(assets)
                } else {
                    Err(JsError::from_str("Asset amount cannot be negative!"))
                }
            });
            let mut ma = res?;
            ma.insert(e.0, &assets?);
            Ok(ma)
        })
    }

    pub fn to_value(&self) -> Result<Value, JsError> {
        let mut val = Value::new(&Coin::zero());
        val.set_multiasset(&self.to_multiasset()?);
        Ok(val)
    }
}


#[wasm_bindgen]
#[derive(Clone, Copy, Debug, Eq, Ord, PartialEq, PartialOrd)]
pub enum NetworkIdKind {
    Testnet,
    Mainnet,
}

#[wasm_bindgen]
#[derive(Clone, Copy, Debug, Eq, Ord, PartialEq, PartialOrd)]
pub struct NetworkId(NetworkIdKind);

to_from_bytes!(NetworkId);

#[wasm_bindgen]
impl NetworkId {
    pub fn testnet() -> Self {
        Self(NetworkIdKind::Testnet)
    }

    pub fn mainnet() -> Self {
        Self(NetworkIdKind::Mainnet)
    }

    pub fn kind(&self) -> NetworkIdKind {
        self.0
    }
}

#[cfg(test)]
mod tests {
    use super::*;

    #[test]
    fn native_script_hash() {
        let hash = Ed25519KeyHash::from_bytes(vec![143, 180, 186, 93, 223, 42, 243, 7, 81, 98, 86, 125, 97, 69, 110, 52, 130, 243, 244, 98, 246, 13, 33, 212, 128, 168, 136, 40]).unwrap();
        assert_eq!(hex::encode(&hash.to_bytes()), "8fb4ba5ddf2af3075162567d61456e3482f3f462f60d21d480a88828");

        let script = NativeScript::new_script_pubkey(&ScriptPubkey::new(&hash));

        let script_hash = ScriptHash::from_bytes(
            script.hash(ScriptHashNamespace::NativeScript).to_bytes()
        ).unwrap();

        assert_eq!(hex::encode(&script_hash.to_bytes()), "187b8d3ddcb24013097c003da0b8d8f7ddcf937119d8f59dccd05a0f");
    }

    #[test]
<<<<<<< HEAD
    fn mint_to_value() {
        let policy_id1 = PolicyID::from([0u8; 28]);
        let policy_id2 = PolicyID::from([1u8; 28]);
        let name1 = AssetName::new(vec![0u8, 1, 2, 3]).unwrap();
        let name2 = AssetName::new(vec![0u8, 4, 5, 6]).unwrap();
        let amount1 = BigNum::from_str("1234").unwrap();
        let amount2 = BigNum::from_str("5678").unwrap();

        let mut mass1 = MintAssets::new();
        mass1.insert(&name1, Int::new(&amount1));
        mass1.insert(&name2, Int::new(&amount2));

        let mut mass2 = MintAssets::new();
        mass2.insert(&name1, Int::new(&amount2));
        mass2.insert(&name2, Int::new(&amount1));

        let mut mint = Mint::new();
        mint.insert(&policy_id1, &mass1);
        mint.insert(&policy_id2, &mass2);

        let val = mint.to_value().unwrap();

        assert_eq!(val.coin(), Coin::zero());
        assert!(val.multiasset().is_some());

        let multiasset = val.multiasset().unwrap();
        assert_eq!(multiasset.len(), 2);

        let ass1 = multiasset.get(&policy_id1).unwrap();
        let ass2 = multiasset.get(&policy_id2).unwrap();

        assert_eq!(ass1.len(), 2);
        assert_eq!(ass2.len(), 2);

        assert_eq!(ass1.get(&name1).unwrap(), amount1);
        assert_eq!(ass1.get(&name2).unwrap(), amount2);

        assert_eq!(ass2.get(&name1).unwrap(), amount2);
        assert_eq!(ass2.get(&name2).unwrap(), amount1);
    }

    #[test]
    fn mint_to_value_negative_err() {
        let policy_id1 = PolicyID::from([0u8; 28]);
        let name1 = AssetName::new(vec![0u8, 1, 2, 3]).unwrap();

        let mut mass1 = MintAssets::new();
        mass1.insert(&name1, Int::new_i32(-42));

        let mut mint = Mint::new();
        mint.insert(&policy_id1, &mass1);

        let res = mint.to_value();

        assert!(res.is_err());

        let err = res.err().unwrap();

        assert!(err.to_string().contains("cannot be negative"))
=======
    fn asset_name_ord() {

        let name1 = AssetName::new(vec![0u8, 1, 2, 3]).unwrap();
        let name11 = AssetName::new(vec![0u8, 1, 2, 3]).unwrap();

        let name2 = AssetName::new(vec![0u8, 4, 5, 6]).unwrap();
        let name22 = AssetName::new(vec![0u8, 4, 5, 6]).unwrap();

        let name3 = AssetName::new(vec![0u8, 7, 8]).unwrap();
        let name33 = AssetName::new(vec![0u8, 7, 8]).unwrap();

        assert_eq!(name1.cmp(&name2), Ordering::Less);
        assert_eq!(name2.cmp(&name1), Ordering::Greater);
        assert_eq!(name1.cmp(&name3), Ordering::Greater);
        assert_eq!(name2.cmp(&name3), Ordering::Greater);
        assert_eq!(name3.cmp(&name1), Ordering::Less);
        assert_eq!(name3.cmp(&name2), Ordering::Less);

        assert_eq!(name1.cmp(&name11), Ordering::Equal);
        assert_eq!(name2.cmp(&name22), Ordering::Equal);
        assert_eq!(name3.cmp(&name33), Ordering::Equal);

        let mut map = Assets::new();
        map.insert(&name2, &to_bignum(1));
        map.insert(&name1, &to_bignum(1));
        map.insert(&name3, &to_bignum(1));

        assert_eq!(map.keys(), AssetNames(vec![name3, name1, name2]));

        let mut map2 = MintAssets::new();
        map2.insert(&name11, Int::new_i32(1));
        map2.insert(&name33, Int::new_i32(1));
        map2.insert(&name22, Int::new_i32(1));

        assert_eq!(map2.keys(), AssetNames(vec![name33, name11, name22]));
>>>>>>> 578b9161
    }
}<|MERGE_RESOLUTION|>--- conflicted
+++ resolved
@@ -2741,7 +2741,44 @@
     }
 
     #[test]
-<<<<<<< HEAD
+    fn asset_name_ord() {
+
+        let name1 = AssetName::new(vec![0u8, 1, 2, 3]).unwrap();
+        let name11 = AssetName::new(vec![0u8, 1, 2, 3]).unwrap();
+
+        let name2 = AssetName::new(vec![0u8, 4, 5, 6]).unwrap();
+        let name22 = AssetName::new(vec![0u8, 4, 5, 6]).unwrap();
+
+        let name3 = AssetName::new(vec![0u8, 7, 8]).unwrap();
+        let name33 = AssetName::new(vec![0u8, 7, 8]).unwrap();
+
+        assert_eq!(name1.cmp(&name2), Ordering::Less);
+        assert_eq!(name2.cmp(&name1), Ordering::Greater);
+        assert_eq!(name1.cmp(&name3), Ordering::Greater);
+        assert_eq!(name2.cmp(&name3), Ordering::Greater);
+        assert_eq!(name3.cmp(&name1), Ordering::Less);
+        assert_eq!(name3.cmp(&name2), Ordering::Less);
+
+        assert_eq!(name1.cmp(&name11), Ordering::Equal);
+        assert_eq!(name2.cmp(&name22), Ordering::Equal);
+        assert_eq!(name3.cmp(&name33), Ordering::Equal);
+
+        let mut map = Assets::new();
+        map.insert(&name2, &to_bignum(1));
+        map.insert(&name1, &to_bignum(1));
+        map.insert(&name3, &to_bignum(1));
+
+        assert_eq!(map.keys(), AssetNames(vec![name3, name1, name2]));
+
+        let mut map2 = MintAssets::new();
+        map2.insert(&name11, Int::new_i32(1));
+        map2.insert(&name33, Int::new_i32(1));
+        map2.insert(&name22, Int::new_i32(1));
+
+        assert_eq!(map2.keys(), AssetNames(vec![name33, name11, name22]));
+    }
+
+    #[test]
     fn mint_to_value() {
         let policy_id1 = PolicyID::from([0u8; 28]);
         let policy_id2 = PolicyID::from([1u8; 28]);
@@ -2801,42 +2838,5 @@
         let err = res.err().unwrap();
 
         assert!(err.to_string().contains("cannot be negative"))
-=======
-    fn asset_name_ord() {
-
-        let name1 = AssetName::new(vec![0u8, 1, 2, 3]).unwrap();
-        let name11 = AssetName::new(vec![0u8, 1, 2, 3]).unwrap();
-
-        let name2 = AssetName::new(vec![0u8, 4, 5, 6]).unwrap();
-        let name22 = AssetName::new(vec![0u8, 4, 5, 6]).unwrap();
-
-        let name3 = AssetName::new(vec![0u8, 7, 8]).unwrap();
-        let name33 = AssetName::new(vec![0u8, 7, 8]).unwrap();
-
-        assert_eq!(name1.cmp(&name2), Ordering::Less);
-        assert_eq!(name2.cmp(&name1), Ordering::Greater);
-        assert_eq!(name1.cmp(&name3), Ordering::Greater);
-        assert_eq!(name2.cmp(&name3), Ordering::Greater);
-        assert_eq!(name3.cmp(&name1), Ordering::Less);
-        assert_eq!(name3.cmp(&name2), Ordering::Less);
-
-        assert_eq!(name1.cmp(&name11), Ordering::Equal);
-        assert_eq!(name2.cmp(&name22), Ordering::Equal);
-        assert_eq!(name3.cmp(&name33), Ordering::Equal);
-
-        let mut map = Assets::new();
-        map.insert(&name2, &to_bignum(1));
-        map.insert(&name1, &to_bignum(1));
-        map.insert(&name3, &to_bignum(1));
-
-        assert_eq!(map.keys(), AssetNames(vec![name3, name1, name2]));
-
-        let mut map2 = MintAssets::new();
-        map2.insert(&name11, Int::new_i32(1));
-        map2.insert(&name33, Int::new_i32(1));
-        map2.insert(&name22, Int::new_i32(1));
-
-        assert_eq!(map2.keys(), AssetNames(vec![name33, name11, name22]));
->>>>>>> 578b9161
     }
 }