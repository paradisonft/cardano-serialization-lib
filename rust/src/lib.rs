--- conflicted
+++ resolved
@@ -191,11 +191,7 @@
 }
 
 #[wasm_bindgen]
-<<<<<<< HEAD
-#[derive(Clone, Debug, serde::Serialize, serde::Deserialize, JsonSchema)]
-=======
-#[derive(Clone, Eq, PartialEq, Debug)]
->>>>>>> 641a4397
+#[derive(Clone, Eq, PartialEq, Debug, serde::Serialize, serde::Deserialize, JsonSchema)]
 pub struct TransactionOutputs(Vec<TransactionOutput>);
 
 to_from_bytes!(TransactionOutputs);
@@ -303,11 +299,7 @@
 }
 
 #[wasm_bindgen]
-<<<<<<< HEAD
-#[derive(Clone, serde::Serialize, serde::Deserialize, JsonSchema)]
-=======
-#[derive(Clone, Eq, PartialEq, Debug)]
->>>>>>> 641a4397
+#[derive(Clone, Eq, PartialEq, Debug, serde::Serialize, serde::Deserialize, JsonSchema)]
 pub struct TransactionBody {
     inputs: TransactionInputs,
     outputs: TransactionOutputs,
@@ -1729,11 +1721,7 @@
 }
 
 #[wasm_bindgen]
-<<<<<<< HEAD
-#[derive(Clone, serde::Serialize, serde::Deserialize, JsonSchema)]
-=======
-#[derive(Clone, Debug, Eq, PartialEq)]
->>>>>>> 641a4397
+#[derive(Clone, Eq, PartialEq, Debug, serde::Serialize, serde::Deserialize, JsonSchema)]
 pub struct TransactionWitnessSet {
     vkeys: Option<Vkeywitnesses>,
     native_scripts: Option<NativeScripts>,
@@ -2887,11 +2875,7 @@
 }
 
 #[wasm_bindgen]
-<<<<<<< HEAD
-#[derive(Clone, serde::Serialize, serde::Deserialize, JsonSchema)]
-=======
-#[derive(Clone, Debug, Eq, PartialEq)]
->>>>>>> 641a4397
+#[derive(Clone, Eq, PartialEq, Debug, serde::Serialize, serde::Deserialize, JsonSchema)]
 pub struct OperationalCert {
     hot_vkey: KESVKey,
     sequence_number: u32,
@@ -2938,11 +2922,7 @@
 }
 
 #[wasm_bindgen]
-<<<<<<< HEAD
-#[derive(Clone, serde::Serialize, serde::Deserialize, JsonSchema)]
-=======
-#[derive(Clone, Debug, Eq, PartialEq)]
->>>>>>> 641a4397
+#[derive(Clone, Eq, PartialEq, Debug, serde::Serialize, serde::Deserialize, JsonSchema)]
 pub struct HeaderBody {
     block_number: u32,
     slot: SlotBigNum,
