#![cfg_attr(feature = "with-bench", feature(test))]
#![allow(deprecated)]

#[macro_use]
extern crate cfg_if;

#[cfg(test)]
#[cfg(feature = "with-bench")]
extern crate test;

#[cfg(test)]
extern crate quickcheck;
#[cfg(test)]
#[macro_use(quickcheck)]
extern crate quickcheck_macros;
extern crate hex;

use std::convert::TryInto;
use std::io::{BufRead, Seek, Write};

#[cfg(not(all(target_arch = "wasm32", not(target_os = "emscripten"))))]
use noop_proc_macro::wasm_bindgen;

#[cfg(all(target_arch = "wasm32", not(target_os = "emscripten")))]
use wasm_bindgen::prelude::*;

// This file was code-generated using an experimental CDDL to rust tool:
// https://github.com/Emurgo/cddl-codegen

use cbor_event::Special as CBORSpecial;
use cbor_event::Type as CBORType;
use cbor_event::{
    self,
    de::Deserializer,
    se::{Serialize, Serializer},
};

pub mod traits;
pub mod address;
pub mod chain_core;
pub mod chain_crypto;
pub mod crypto;
pub mod error;
pub mod fees;
pub mod impl_mockchain;
pub mod legacy_address;
pub mod metadata;
pub mod output_builder;
pub mod plutus;
pub mod serialization;
pub mod tx_builder;
pub mod tx_builder_constants;
pub mod typed_bytes;
pub mod emip3;
#[macro_use]
pub mod utils;
mod fakes;

use address::*;
use crypto::*;
use error::*;
use plutus::*;
use metadata::*;
use utils::*;
use std::cmp::Ordering;
use std::collections::BTreeSet;
use crate::traits::NoneOrEmpty;

type DeltaCoin = Int;

#[wasm_bindgen]
#[derive(Clone, Debug, Eq, Ord, PartialEq, PartialOrd)]
pub struct UnitInterval {
    numerator: BigNum,
    denominator: BigNum,
}

to_from_bytes!(UnitInterval);

#[wasm_bindgen]
impl UnitInterval {
    pub fn numerator(&self) -> BigNum {
        self.numerator.clone()
    }

    pub fn denominator(&self) -> BigNum {
        self.denominator.clone()
    }

    pub fn new(numerator: &BigNum, denominator: &BigNum) -> Self {
        Self {
            numerator: numerator.clone(),
            denominator: denominator.clone(),
        }
    }
}

type SubCoin = UnitInterval;
type Rational = UnitInterval;
type Epoch = u32;
type Slot32 = u32;
type SlotBigNum = BigNum;

#[wasm_bindgen]
#[derive(Clone)]
pub struct Transaction {
    body: TransactionBody,
    witness_set: TransactionWitnessSet,
    is_valid: bool,
    auxiliary_data: Option<AuxiliaryData>,
}

to_from_bytes!(Transaction);

#[wasm_bindgen]
impl Transaction {
    pub fn body(&self) -> TransactionBody {
        self.body.clone()
    }

    pub fn witness_set(&self) -> TransactionWitnessSet {
        self.witness_set.clone()
    }

    pub fn is_valid(&self) -> bool {
        self.is_valid.clone()
    }

    pub fn auxiliary_data(&self) -> Option<AuxiliaryData> {
        self.auxiliary_data.clone()
    }

    pub fn set_is_valid(&mut self, valid: bool) {
        self.is_valid = valid
    }

    pub fn new(
        body: &TransactionBody,
        witness_set: &TransactionWitnessSet,
        auxiliary_data: Option<AuxiliaryData>,
    ) -> Self {
        Self {
            body: body.clone(),
            witness_set: witness_set.clone(),
            is_valid: true,
            auxiliary_data: auxiliary_data.clone(),
        }
    }
}

// index of a tx within a block
type TransactionIndex = u32;
// index of a cert within a tx
type CertificateIndex = u32;

#[wasm_bindgen]
#[derive(Clone, Debug, Eq, Ord, PartialEq, PartialOrd)]
pub struct TransactionInputs(Vec<TransactionInput>);

to_from_bytes!(TransactionInputs);

#[wasm_bindgen]
impl TransactionInputs {
    pub fn new() -> Self {
        Self(Vec::new())
    }

    pub fn len(&self) -> usize {
        self.0.len()
    }

    pub fn get(&self, index: usize) -> TransactionInput {
        self.0[index].clone()
    }

    pub fn add(&mut self, elem: &TransactionInput) {
        self.0.push(elem.clone());
    }
}

#[wasm_bindgen]
#[derive(Clone, Eq, PartialEq, Debug)]
pub struct TransactionOutputs(Vec<TransactionOutput>);

to_from_bytes!(TransactionOutputs);

#[wasm_bindgen]
impl TransactionOutputs {
    pub fn new() -> Self {
        Self(Vec::new())
    }

    pub fn len(&self) -> usize {
        self.0.len()
    }

    pub fn get(&self, index: usize) -> TransactionOutput {
        self.0[index].clone()
    }

    pub fn add(&mut self, elem: &TransactionOutput) {
        self.0.push(elem.clone());
    }
}

#[wasm_bindgen]
#[derive(Clone, Debug, Eq, Ord, PartialEq, PartialOrd)]
pub struct Certificates(Vec<Certificate>);

to_from_bytes!(Certificates);

#[wasm_bindgen]
impl Certificates {
    pub fn new() -> Self {
        Self(Vec::new())
    }

    pub fn len(&self) -> usize {
        self.0.len()
    }

    pub fn get(&self, index: usize) -> Certificate {
        self.0[index].clone()
    }

    pub fn add(&mut self, elem: &Certificate) {
        self.0.push(elem.clone());
    }
}

pub type RequiredSigners = Ed25519KeyHashes;
pub type RequiredSignersSet = BTreeSet<Ed25519KeyHash>;

impl From<&Ed25519KeyHashes> for RequiredSignersSet {
    fn from(keys: &Ed25519KeyHashes) -> Self {
        keys.0.iter().fold(BTreeSet::new(), |mut set, k| {
            set.insert(k.clone());
            set
        })
    }
}

#[wasm_bindgen]
#[derive(Clone, Eq, PartialEq, Debug)]
pub struct TransactionBody {
    inputs: TransactionInputs,
    outputs: TransactionOutputs,
    fee: Coin,
    ttl: Option<SlotBigNum>,
    certs: Option<Certificates>,
    withdrawals: Option<Withdrawals>,
    update: Option<Update>,
    auxiliary_data_hash: Option<AuxiliaryDataHash>,
    validity_start_interval: Option<SlotBigNum>,
    mint: Option<Mint>,
    script_data_hash: Option<ScriptDataHash>,
    collateral: Option<TransactionInputs>,
    required_signers: Option<RequiredSigners>,
    network_id: Option<NetworkId>,
    collateral_return: Option<TransactionOutput>,
    total_collateral: Option<Coin>,
}

to_from_bytes!(TransactionBody);

#[wasm_bindgen]
impl TransactionBody {
    pub fn inputs(&self) -> TransactionInputs {
        self.inputs.clone()
    }

    pub fn outputs(&self) -> TransactionOutputs {
        self.outputs.clone()
    }

    pub fn fee(&self) -> Coin {
        self.fee.clone()
    }


    /// !!! DEPRECATED !!!
    /// Returns a Slot32 (u32) value in case the underlying original BigNum (u64) value is within the limits.
    /// Otherwise will just raise an error.
    #[deprecated(
    since = "10.1.0",
    note = "Possible boundary error. Use ttl_bignum instead"
    )]
    pub fn ttl(&self) -> Result<Option<Slot32>, JsError> {
        match self.ttl {
            Some(ttl) =>
                match ttl.try_into() {
                    Ok(ttl32) => Ok(Some(ttl32)),
                    Err(err) =>  Err(err)},
            None => Ok(None)
        }
    }

    pub fn ttl_bignum(&self) -> Option<SlotBigNum> {
        self.ttl
    }

    pub fn set_ttl(&mut self, ttl: &SlotBigNum) {
        self.ttl = Some(ttl.clone())
    }

    pub fn remove_ttl(&mut self) {
        self.ttl = None
    }

    pub fn set_certs(&mut self, certs: &Certificates) {
        self.certs = Some(certs.clone())
    }

    pub fn certs(&self) -> Option<Certificates> {
        self.certs.clone()
    }

    pub fn set_withdrawals(&mut self, withdrawals: &Withdrawals) {
        self.withdrawals = Some(withdrawals.clone())
    }

    pub fn withdrawals(&self) -> Option<Withdrawals> {
        self.withdrawals.clone()
    }

    pub fn set_update(&mut self, update: &Update) {
        self.update = Some(update.clone())
    }

    pub fn update(&self) -> Option<Update> {
        self.update.clone()
    }

    pub fn set_auxiliary_data_hash(&mut self, auxiliary_data_hash: &AuxiliaryDataHash) {
        self.auxiliary_data_hash = Some(auxiliary_data_hash.clone())
    }

    pub fn auxiliary_data_hash(&self) -> Option<AuxiliaryDataHash> {
        self.auxiliary_data_hash.clone()
    }

    /// !!! DEPRECATED !!!
    /// Uses outdated slot number format.
    #[deprecated(
    since = "10.1.0",
    note = "Underlying value capacity of slot (BigNum u64) bigger then Slot32. Use set_validity_start_interval_bignum instead."
    )]
    pub fn set_validity_start_interval(&mut self, validity_start_interval: Slot32) {
        self.validity_start_interval = Some(validity_start_interval.into())
    }

    pub fn set_validity_start_interval_bignum(&mut self, validity_start_interval: SlotBigNum) {
        self.validity_start_interval = Some(validity_start_interval.clone())
    }

    pub fn validity_start_interval_bignum(&self) -> Option<SlotBigNum> {
        self.validity_start_interval.clone()
    }

    /// !!! DEPRECATED !!!
    /// Returns a Option<Slot32> (u32) value in case the underlying original Option<BigNum> (u64) value is within the limits.
    /// Otherwise will just raise an error.
    /// Use `.validity_start_interval_bignum` instead.
    #[deprecated(
    since = "10.1.0",
    note = "Possible boundary error. Use validity_start_interval_bignum instead"
    )]
    pub fn validity_start_interval(&self) -> Result<Option<Slot32>, JsError> {
        match self.validity_start_interval.clone() {
            Some(interval) => match interval.try_into()
            {
                Ok(internal32) => Ok(Some(internal32)),
                Err(err) => Err(err)
            },
            None => Ok(None)
        }
    }

    pub fn set_mint(&mut self, mint: &Mint) {
        self.mint = Some(mint.clone())
    }

    pub fn mint(&self) -> Option<Mint> {
        self.mint.clone()
    }

    /// This function returns the mint value of the transaction
    /// Use `.mint()` instead.
    #[deprecated(
        since = "10.0.0",
        note = "Weird naming. Use `.mint()`"
    )]
    pub fn multiassets(&self) -> Option<Mint> {
        self.mint()
    }

    pub fn set_script_data_hash(&mut self, script_data_hash: &ScriptDataHash) {
        self.script_data_hash = Some(script_data_hash.clone())
    }

    pub fn script_data_hash(&self) -> Option<ScriptDataHash> {
        self.script_data_hash.clone()
    }

    pub fn set_collateral(&mut self, collateral: &TransactionInputs) {
        self.collateral = Some(collateral.clone())
    }

    pub fn collateral(&self) -> Option<TransactionInputs> {
        self.collateral.clone()
    }

    pub fn set_required_signers(&mut self, required_signers: &RequiredSigners) {
        self.required_signers = Some(required_signers.clone())
    }

    pub fn required_signers(&self) -> Option<RequiredSigners> {
        self.required_signers.clone()
    }

    pub fn set_network_id(&mut self, network_id: &NetworkId) {
        self.network_id = Some(network_id.clone())
    }

    pub fn network_id(&self) -> Option<NetworkId> {
        self.network_id.clone()
    }

    pub fn set_collateral_return(&mut self, collateral_return: &TransactionOutput) {
        self.collateral_return = Some(collateral_return.clone());
    }

    pub fn collateral_return(&self) -> Option<TransactionOutput> {
        self.collateral_return.clone()
    }

    pub fn set_total_collateral(&mut self, total_collateral: &Coin) {
        self.total_collateral = Some(total_collateral.clone());
    }

    pub fn total_collateral(&self) -> Option<Coin> {
        self.total_collateral.clone()
    }

    /// !!! DEPRECATED !!!
    /// This constructor uses outdated slot number format for the ttl value.
    /// Use `.new_tx_body` and then `.set_ttl` instead
    #[deprecated(
    since = "10.1.0",
    note = "Underlying value capacity of ttl (BigNum u64) bigger then Slot32. Use new_tx_body instead."
    )]
    pub fn new(
        inputs: &TransactionInputs,
        outputs: &TransactionOutputs,
        fee: &Coin,
        ttl: Option<Slot32>) -> Self {
        let mut tx = Self::new_tx_body(inputs, outputs, fee);
        if let Some(slot32) = ttl {
            tx.set_ttl(&to_bignum(slot32 as u64));
        }
        tx
    }

    /// Returns a new TransactionBody.
    /// In the new version of "new" we removed optional ttl for support it by wasm_bingen.
    /// Your can use "set_ttl" and "remove_ttl" to set a new value for ttl or set it as None.
    pub fn new_tx_body(
        inputs: &TransactionInputs,
        outputs: &TransactionOutputs,
        fee: &Coin) -> Self {
        Self {
            inputs: inputs.clone(),
            outputs: outputs.clone(),
            fee: fee.clone(),
            ttl: None,
            certs: None,
            withdrawals: None,
            update: None,
            auxiliary_data_hash: None,
            validity_start_interval: None,
            mint: None,
            script_data_hash: None,
            collateral: None,
            required_signers: None,
            network_id: None,
            collateral_return: None,
            total_collateral: None,
        }
    }
}

#[wasm_bindgen]
#[derive(Clone, Debug, Eq, Ord, PartialEq, PartialOrd)]
pub struct TransactionInput {
    transaction_id: TransactionHash,
    index: TransactionIndex,
}

to_from_bytes!(TransactionInput);

#[wasm_bindgen]
impl TransactionInput {
    pub fn transaction_id(&self) -> TransactionHash {
        self.transaction_id.clone()
    }

    pub fn index(&self) -> TransactionIndex {
        self.index.clone()
    }

    pub fn new(transaction_id: &TransactionHash, index: TransactionIndex) -> Self {
        Self {
            transaction_id: transaction_id.clone(),
            index: index,
        }
    }
}

#[wasm_bindgen]
#[derive(Debug, Clone, Eq, Ord, PartialEq, PartialOrd)]
pub struct TransactionOutput {
    address: Address,
    pub (crate) amount: Value,
    data_hash: Option<DataHash>,
}

to_from_bytes!(TransactionOutput);

#[wasm_bindgen]
impl TransactionOutput {
    pub fn address(&self) -> Address {
        self.address.clone()
    }

    pub fn amount(&self) -> Value {
        self.amount.clone()
    }

    pub fn data_hash(&self) -> Option<DataHash> {
        self.data_hash.clone()
    }

    pub fn set_data_hash(&mut self, data_hash: &DataHash) {
        self.data_hash = Some(data_hash.clone());
    }

    pub fn new(address: &Address, amount: &Value) -> Self {
        Self {
            address: address.clone(),
            amount: amount.clone(),
            data_hash: None,
        }
    }
}

#[wasm_bindgen]
#[derive(Clone, Debug, Eq, Ord, PartialEq, PartialOrd)]
pub struct StakeRegistration {
    stake_credential: StakeCredential,
}

to_from_bytes!(StakeRegistration);

#[wasm_bindgen]
impl StakeRegistration {
    pub fn stake_credential(&self) -> StakeCredential {
        self.stake_credential.clone()
    }

    pub fn new(stake_credential: &StakeCredential) -> Self {
        Self {
            stake_credential: stake_credential.clone(),
        }
    }
}

#[wasm_bindgen]
#[derive(Clone, Debug, Eq, Ord, PartialEq, PartialOrd)]
pub struct StakeDeregistration {
    stake_credential: StakeCredential,
}

to_from_bytes!(StakeDeregistration);

#[wasm_bindgen]
impl StakeDeregistration {
    pub fn stake_credential(&self) -> StakeCredential {
        self.stake_credential.clone()
    }

    pub fn new(stake_credential: &StakeCredential) -> Self {
        Self {
            stake_credential: stake_credential.clone(),
        }
    }
}

#[wasm_bindgen]
#[derive(Clone, Debug, Eq, Ord, PartialEq, PartialOrd)]
pub struct StakeDelegation {
    stake_credential: StakeCredential,
    pool_keyhash: Ed25519KeyHash,
}

to_from_bytes!(StakeDelegation);

#[wasm_bindgen]
impl StakeDelegation {
    pub fn stake_credential(&self) -> StakeCredential {
        self.stake_credential.clone()
    }

    pub fn pool_keyhash(&self) -> Ed25519KeyHash {
        self.pool_keyhash.clone()
    }

    pub fn new(stake_credential: &StakeCredential, pool_keyhash: &Ed25519KeyHash) -> Self {
        Self {
            stake_credential: stake_credential.clone(),
            pool_keyhash: pool_keyhash.clone(),
        }
    }
}

#[wasm_bindgen]
#[derive(Clone, Debug, Eq, Ord, PartialEq, PartialOrd)]
pub struct Ed25519KeyHashes(Vec<Ed25519KeyHash>);

to_from_bytes!(Ed25519KeyHashes);

#[wasm_bindgen]
impl Ed25519KeyHashes {

    pub fn new() -> Self {
        Self(Vec::new())
    }

    pub fn len(&self) -> usize {
        self.0.len()
    }

    pub fn get(&self, index: usize) -> Ed25519KeyHash {
        self.0[index].clone()
    }

    pub fn add(&mut self, elem: &Ed25519KeyHash) {
        self.0.push(elem.clone());
    }

    pub fn to_option(&self) -> Option<Ed25519KeyHashes> {
        if self.len() > 0 { Some(self.clone()) } else { None }
    }
}

#[wasm_bindgen]
#[derive(Clone, Debug, Eq, Ord, PartialEq, PartialOrd)]
pub struct Relays(Vec<Relay>);

to_from_bytes!(Relays);

#[wasm_bindgen]
impl Relays {
    pub fn new() -> Self {
        Self(Vec::new())
    }

    pub fn len(&self) -> usize {
        self.0.len()
    }

    pub fn get(&self, index: usize) -> Relay {
        self.0[index].clone()
    }

    pub fn add(&mut self, elem: &Relay) {
        self.0.push(elem.clone());
    }
}

#[wasm_bindgen]
#[derive(Clone, Debug, Eq, Ord, PartialEq, PartialOrd)]
pub struct PoolParams {
    operator: Ed25519KeyHash,
    vrf_keyhash: VRFKeyHash,
    pledge: Coin,
    cost: Coin,
    margin: UnitInterval,
    reward_account: RewardAddress,
    pool_owners: Ed25519KeyHashes,
    relays: Relays,
    pool_metadata: Option<PoolMetadata>,
}

to_from_bytes!(PoolParams);

#[wasm_bindgen]
impl PoolParams {
    pub fn operator(&self) -> Ed25519KeyHash {
        self.operator.clone()
    }

    pub fn vrf_keyhash(&self) -> VRFKeyHash {
        self.vrf_keyhash.clone()
    }

    pub fn pledge(&self) -> Coin {
        self.pledge.clone()
    }

    pub fn cost(&self) -> Coin {
        self.cost.clone()
    }

    pub fn margin(&self) -> UnitInterval {
        self.margin.clone()
    }

    pub fn reward_account(&self) -> RewardAddress {
        self.reward_account.clone()
    }

    pub fn pool_owners(&self) -> Ed25519KeyHashes {
        self.pool_owners.clone()
    }

    pub fn relays(&self) -> Relays {
        self.relays.clone()
    }

    pub fn pool_metadata(&self) -> Option<PoolMetadata> {
        self.pool_metadata.clone()
    }

    pub fn new(
        operator: &Ed25519KeyHash,
        vrf_keyhash: &VRFKeyHash,
        pledge: &Coin,
        cost: &Coin,
        margin: &UnitInterval,
        reward_account: &RewardAddress,
        pool_owners: &Ed25519KeyHashes,
        relays: &Relays,
        pool_metadata: Option<PoolMetadata>,
    ) -> Self {
        Self {
            operator: operator.clone(),
            vrf_keyhash: vrf_keyhash.clone(),
            pledge: pledge.clone(),
            cost: cost.clone(),
            margin: margin.clone(),
            reward_account: reward_account.clone(),
            pool_owners: pool_owners.clone(),
            relays: relays.clone(),
            pool_metadata: pool_metadata.clone(),
        }
    }
}

#[wasm_bindgen]
#[derive(Clone, Debug, Eq, Ord, PartialEq, PartialOrd)]
pub struct PoolRegistration {
    pool_params: PoolParams,
}

to_from_bytes!(PoolRegistration);

#[wasm_bindgen]
impl PoolRegistration {
    pub fn pool_params(&self) -> PoolParams {
        self.pool_params.clone()
    }

    pub fn new(pool_params: &PoolParams) -> Self {
        Self {
            pool_params: pool_params.clone(),
        }
    }
}

#[wasm_bindgen]
#[derive(Clone, Debug, Eq, Ord, PartialEq, PartialOrd)]
pub struct PoolRetirement {
    pool_keyhash: Ed25519KeyHash,
    epoch: Epoch,
}

to_from_bytes!(PoolRetirement);

#[wasm_bindgen]
impl PoolRetirement {
    pub fn pool_keyhash(&self) -> Ed25519KeyHash {
        self.pool_keyhash.clone()
    }

    pub fn epoch(&self) -> Epoch {
        self.epoch.clone()
    }

    pub fn new(pool_keyhash: &Ed25519KeyHash, epoch: Epoch) -> Self {
        Self {
            pool_keyhash: pool_keyhash.clone(),
            epoch: epoch,
        }
    }
}

#[wasm_bindgen]
#[derive(Clone, Debug, Eq, Ord, PartialEq, PartialOrd)]
pub struct GenesisKeyDelegation {
    genesishash: GenesisHash,
    genesis_delegate_hash: GenesisDelegateHash,
    vrf_keyhash: VRFKeyHash,
}

to_from_bytes!(GenesisKeyDelegation);

#[wasm_bindgen]
impl GenesisKeyDelegation {
    pub fn genesishash(&self) -> GenesisHash {
        self.genesishash.clone()
    }

    pub fn genesis_delegate_hash(&self) -> GenesisDelegateHash {
        self.genesis_delegate_hash.clone()
    }

    pub fn vrf_keyhash(&self) -> VRFKeyHash {
        self.vrf_keyhash.clone()
    }

    pub fn new(
        genesishash: &GenesisHash,
        genesis_delegate_hash: &GenesisDelegateHash,
        vrf_keyhash: &VRFKeyHash,
    ) -> Self {
        Self {
            genesishash: genesishash.clone(),
            genesis_delegate_hash: genesis_delegate_hash.clone(),
            vrf_keyhash: vrf_keyhash.clone(),
        }
    }
}

#[wasm_bindgen]
#[derive(Clone, Debug, Eq, Ord, PartialEq, PartialOrd)]
pub struct MoveInstantaneousRewardsCert {
    move_instantaneous_reward: MoveInstantaneousReward,
}

to_from_bytes!(MoveInstantaneousRewardsCert);

#[wasm_bindgen]
impl MoveInstantaneousRewardsCert {
    pub fn move_instantaneous_reward(&self) -> MoveInstantaneousReward {
        self.move_instantaneous_reward.clone()
    }

    pub fn new(move_instantaneous_reward: &MoveInstantaneousReward) -> Self {
        Self {
            move_instantaneous_reward: move_instantaneous_reward.clone(),
        }
    }
}

#[wasm_bindgen]
#[derive(Clone, Debug, Eq, Ord, PartialEq, PartialOrd)]
pub enum CertificateKind {
    StakeRegistration,
    StakeDeregistration,
    StakeDelegation,
    PoolRegistration,
    PoolRetirement,
    GenesisKeyDelegation,
    MoveInstantaneousRewardsCert,
}

#[derive(Clone, Debug, Eq, Ord, PartialEq, PartialOrd)]
enum CertificateEnum {
    StakeRegistration(StakeRegistration),
    StakeDeregistration(StakeDeregistration),
    StakeDelegation(StakeDelegation),
    PoolRegistration(PoolRegistration),
    PoolRetirement(PoolRetirement),
    GenesisKeyDelegation(GenesisKeyDelegation),
    MoveInstantaneousRewardsCert(MoveInstantaneousRewardsCert),
}

#[wasm_bindgen]
#[derive(Clone, Debug, Eq, Ord, PartialEq, PartialOrd)]
pub struct Certificate(CertificateEnum);

to_from_bytes!(Certificate);

#[wasm_bindgen]
impl Certificate {
    pub fn new_stake_registration(stake_registration: &StakeRegistration) -> Self {
        Self(CertificateEnum::StakeRegistration(
            stake_registration.clone(),
        ))
    }

    pub fn new_stake_deregistration(stake_deregistration: &StakeDeregistration) -> Self {
        Self(CertificateEnum::StakeDeregistration(
            stake_deregistration.clone(),
        ))
    }

    pub fn new_stake_delegation(stake_delegation: &StakeDelegation) -> Self {
        Self(CertificateEnum::StakeDelegation(stake_delegation.clone()))
    }

    pub fn new_pool_registration(pool_registration: &PoolRegistration) -> Self {
        Self(CertificateEnum::PoolRegistration(pool_registration.clone()))
    }

    pub fn new_pool_retirement(pool_retirement: &PoolRetirement) -> Self {
        Self(CertificateEnum::PoolRetirement(pool_retirement.clone()))
    }

    pub fn new_genesis_key_delegation(genesis_key_delegation: &GenesisKeyDelegation) -> Self {
        Self(CertificateEnum::GenesisKeyDelegation(
            genesis_key_delegation.clone(),
        ))
    }

    pub fn new_move_instantaneous_rewards_cert(
        move_instantaneous_rewards_cert: &MoveInstantaneousRewardsCert,
    ) -> Self {
        Self(CertificateEnum::MoveInstantaneousRewardsCert(
            move_instantaneous_rewards_cert.clone(),
        ))
    }

    pub fn kind(&self) -> CertificateKind {
        match &self.0 {
            CertificateEnum::StakeRegistration(_) => CertificateKind::StakeRegistration,
            CertificateEnum::StakeDeregistration(_) => CertificateKind::StakeDeregistration,
            CertificateEnum::StakeDelegation(_) => CertificateKind::StakeDelegation,
            CertificateEnum::PoolRegistration(_) => CertificateKind::PoolRegistration,
            CertificateEnum::PoolRetirement(_) => CertificateKind::PoolRetirement,
            CertificateEnum::GenesisKeyDelegation(_) => CertificateKind::GenesisKeyDelegation,
            CertificateEnum::MoveInstantaneousRewardsCert(_) => {
                CertificateKind::MoveInstantaneousRewardsCert
            }
        }
    }

    pub fn as_stake_registration(&self) -> Option<StakeRegistration> {
        match &self.0 {
            CertificateEnum::StakeRegistration(x) => Some(x.clone()),
            _ => None,
        }
    }

    pub fn as_stake_deregistration(&self) -> Option<StakeDeregistration> {
        match &self.0 {
            CertificateEnum::StakeDeregistration(x) => Some(x.clone()),
            _ => None,
        }
    }

    pub fn as_stake_delegation(&self) -> Option<StakeDelegation> {
        match &self.0 {
            CertificateEnum::StakeDelegation(x) => Some(x.clone()),
            _ => None,
        }
    }

    pub fn as_pool_registration(&self) -> Option<PoolRegistration> {
        match &self.0 {
            CertificateEnum::PoolRegistration(x) => Some(x.clone()),
            _ => None,
        }
    }

    pub fn as_pool_retirement(&self) -> Option<PoolRetirement> {
        match &self.0 {
            CertificateEnum::PoolRetirement(x) => Some(x.clone()),
            _ => None,
        }
    }

    pub fn as_genesis_key_delegation(&self) -> Option<GenesisKeyDelegation> {
        match &self.0 {
            CertificateEnum::GenesisKeyDelegation(x) => Some(x.clone()),
            _ => None,
        }
    }

    pub fn as_move_instantaneous_rewards_cert(&self) -> Option<MoveInstantaneousRewardsCert> {
        match &self.0 {
            CertificateEnum::MoveInstantaneousRewardsCert(x) => Some(x.clone()),
            _ => None,
        }
    }
}

#[wasm_bindgen]
#[derive(Clone, Copy, Debug, Eq, Ord, PartialEq, PartialOrd)]
pub enum MIRPot {
    Reserves,
    Treasury,
}

#[derive(Clone, Debug, Eq, Ord, PartialEq, PartialOrd)]
pub enum MIREnum {
    ToOtherPot(Coin),
    ToStakeCredentials(MIRToStakeCredentials),
}

#[wasm_bindgen]
#[derive(Clone, Debug, Eq, Ord, PartialEq, PartialOrd)]
pub enum MIRKind {
    ToOtherPot,
    ToStakeCredentials,
}

#[wasm_bindgen]
#[derive(Clone, Debug, Eq, Ord, PartialEq, PartialOrd)]
pub struct MIRToStakeCredentials {
    rewards: linked_hash_map::LinkedHashMap<StakeCredential, DeltaCoin>,
}

to_from_bytes!(MIRToStakeCredentials);

#[wasm_bindgen]
impl MIRToStakeCredentials {
    pub fn new() -> Self {
        Self {
            rewards: linked_hash_map::LinkedHashMap::new(),
        }
    }

    pub fn len(&self) -> usize {
        self.rewards.len()
    }

    pub fn insert(&mut self, cred: &StakeCredential, delta: &DeltaCoin) -> Option<DeltaCoin> {
        self.rewards.insert(cred.clone(), delta.clone())
    }

    pub fn get(&self, cred: &StakeCredential) -> Option<DeltaCoin> {
        self.rewards.get(cred).map(|v| v.clone())
    }

    pub fn keys(&self) -> StakeCredentials {
        StakeCredentials(
            self.rewards
                .iter()
                .map(|(k, _v)| k.clone())
                .collect::<Vec<StakeCredential>>(),
        )
    }
}

#[wasm_bindgen]
#[derive(Clone, Debug, Eq, Ord, PartialEq, PartialOrd)]
pub struct MoveInstantaneousReward {
    pot: MIRPot,
    variant: MIREnum, 
}

to_from_bytes!(MoveInstantaneousReward);

#[wasm_bindgen]
impl MoveInstantaneousReward {
    pub fn new_to_other_pot(pot: MIRPot, amount: &Coin) -> Self {
        Self {
            pot,
            variant: MIREnum::ToOtherPot(amount.clone()),
        }
    }

    pub fn new_to_stake_creds(pot: MIRPot, amounts: &MIRToStakeCredentials) -> Self {
        Self {
            pot,
            variant: MIREnum::ToStakeCredentials(amounts.clone()),
        }
    }

    pub fn pot(&self) -> MIRPot {
        self.pot
    }

    pub fn kind(&self) -> MIRKind {
        match &self.variant {
            MIREnum::ToOtherPot(_) => MIRKind::ToOtherPot,
            MIREnum::ToStakeCredentials(_) => MIRKind::ToStakeCredentials,
        }
    }

    pub fn as_to_other_pot(&self) -> Option<Coin> {
        match &self.variant {
            MIREnum::ToOtherPot(amount) => Some(amount.clone()),
            MIREnum::ToStakeCredentials(_) => None,
        }
    }

    pub fn as_to_stake_creds(&self) -> Option<MIRToStakeCredentials> {
        match &self.variant {
            MIREnum::ToOtherPot(_) => None,
            MIREnum::ToStakeCredentials(amounts) => Some(amounts.clone()),
        }
    }
}

type Port = u16;

#[wasm_bindgen]
#[derive(Clone, Debug, Eq, Ord, PartialEq, PartialOrd)]
pub struct Ipv4([u8; 4]);

to_from_bytes!(Ipv4);

#[wasm_bindgen]
impl Ipv4 {
    pub fn new(data: Vec<u8>) -> Result<Ipv4, JsError> {
        Self::new_impl(data).map_err(|e| JsError::from_str(&e.to_string()))
    }

    pub(crate) fn new_impl(data: Vec<u8>) -> Result<Ipv4, DeserializeError> {
        data.as_slice().try_into().map(Self).map_err(|_e| {
            let cbor_error = cbor_event::Error::WrongLen(
                4,
                cbor_event::Len::Len(data.len() as u64),
                "Ipv4 address length",
            );
            DeserializeError::new("Ipv4", DeserializeFailure::CBOR(cbor_error))
        })
    }

    pub fn ip(&self) -> Vec<u8> {
        self.0.to_vec()
    }
}

#[wasm_bindgen]
#[derive(Clone, Debug, Eq, Ord, PartialEq, PartialOrd)]
pub struct Ipv6([u8; 16]);

to_from_bytes!(Ipv6);

#[wasm_bindgen]
impl Ipv6 {
    pub fn new(data: Vec<u8>) -> Result<Ipv6, JsError> {
        Self::new_impl(data).map_err(|e| JsError::from_str(&e.to_string()))
    }

    pub(crate) fn new_impl(data: Vec<u8>) -> Result<Ipv6, DeserializeError> {
        data.as_slice().try_into().map(Self).map_err(|_e| {
            let cbor_error = cbor_event::Error::WrongLen(
                16,
                cbor_event::Len::Len(data.len() as u64),
                "Ipv6 address length",
            );
            DeserializeError::new("Ipv6", DeserializeFailure::CBOR(cbor_error))
        })
    }

    pub fn ip(&self) -> Vec<u8> {
        self.0.to_vec()
    }
}

static URL_MAX_LEN: usize = 64;

#[wasm_bindgen]
#[derive(Clone, Debug, Eq, Ord, PartialEq, PartialOrd)]
pub struct URL(String);

to_from_bytes!(URL);

#[wasm_bindgen]
impl URL {
    pub fn new(url: String) -> Result<URL, JsError> {
        Self::new_impl(url).map_err(|e| JsError::from_str(&e.to_string()))
    }

    pub (crate) fn new_impl(url: String) -> Result<URL, DeserializeError> {
        if url.len() <= URL_MAX_LEN {
            Ok(Self(url))
        } else {
            Err(DeserializeError::new("URL", DeserializeFailure::OutOfRange{
                min: 0,
                max: URL_MAX_LEN,
                found: url.len(),
            }))
        }
    }

    pub fn url(&self) -> String {
        self.0.clone()
    }
}

static DNS_NAME_MAX_LEN: usize = 64;

#[wasm_bindgen]
#[derive(Clone, Debug, Eq, Ord, PartialEq, PartialOrd)]
pub struct DNSRecordAorAAAA(String);

to_from_bytes!(DNSRecordAorAAAA);

#[wasm_bindgen]
impl DNSRecordAorAAAA {
    pub fn new(dns_name: String) -> Result<DNSRecordAorAAAA, JsError> {
        Self::new_impl(dns_name).map_err(|e| JsError::from_str(&e.to_string()))
    }

    pub (crate) fn new_impl(dns_name: String) -> Result<DNSRecordAorAAAA, DeserializeError> {
        if dns_name.len() <= DNS_NAME_MAX_LEN {
            Ok(Self(dns_name))
        } else {
            Err(DeserializeError::new("DNSRecordAorAAAA", DeserializeFailure::OutOfRange{
                min: 0,
                max: DNS_NAME_MAX_LEN,
                found: dns_name.len(),
            }))
        }
    }

    pub fn record(&self) -> String {
        self.0.clone()
    }
}

#[wasm_bindgen]
#[derive(Clone, Debug, Eq, Ord, PartialEq, PartialOrd)]
pub struct DNSRecordSRV(String);

to_from_bytes!(DNSRecordSRV);

#[wasm_bindgen]
impl DNSRecordSRV {
    pub fn new(dns_name: String) -> Result<DNSRecordSRV, JsError> {
        Self::new_impl(dns_name).map_err(|e| JsError::from_str(&e.to_string()))
    }

    pub (crate) fn new_impl(dns_name: String) -> Result<DNSRecordSRV, DeserializeError> {
        if dns_name.len() <= DNS_NAME_MAX_LEN {
            Ok(Self(dns_name))
        } else {
            Err(DeserializeError::new("DNSRecordSRV", DeserializeFailure::OutOfRange{
                min: 0,
                max: DNS_NAME_MAX_LEN,
                found: dns_name.len(),
            }))
        }
    }

    pub fn record(&self) -> String {
        self.0.clone()
    }
}

#[wasm_bindgen]
#[derive(Clone, Debug, Eq, Ord, PartialEq, PartialOrd)]
pub struct SingleHostAddr {
    port: Option<Port>,
    ipv4: Option<Ipv4>,
    ipv6: Option<Ipv6>,
}

to_from_bytes!(SingleHostAddr);

#[wasm_bindgen]
impl SingleHostAddr {
    pub fn port(&self) -> Option<Port> {
        self.port.clone()
    }

    pub fn ipv4(&self) -> Option<Ipv4> {
        self.ipv4.clone()
    }

    pub fn ipv6(&self) -> Option<Ipv6> {
        self.ipv6.clone()
    }

    pub fn new(port: Option<Port>, ipv4: Option<Ipv4>, ipv6: Option<Ipv6>) -> Self {
        Self {
            port: port,
            ipv4: ipv4.clone(),
            ipv6: ipv6.clone(),
        }
    }
}

#[wasm_bindgen]
#[derive(Clone, Debug, Eq, Ord, PartialEq, PartialOrd)]
pub struct SingleHostName {
    port: Option<Port>,
    dns_name: DNSRecordAorAAAA,
}

to_from_bytes!(SingleHostName);

#[wasm_bindgen]
impl SingleHostName {
    pub fn port(&self) -> Option<Port> {
        self.port.clone()
    }

    pub fn dns_name(&self) -> DNSRecordAorAAAA {
        self.dns_name.clone()
    }

    pub fn new(port: Option<Port>, dns_name: &DNSRecordAorAAAA) -> Self {
        Self {
            port: port,
            dns_name: dns_name.clone(),
        }
    }
}

#[wasm_bindgen]
#[derive(Clone, Debug, Eq, Ord, PartialEq, PartialOrd)]
pub struct MultiHostName {
    dns_name: DNSRecordSRV,
}

to_from_bytes!(MultiHostName);

#[wasm_bindgen]
impl MultiHostName {
    pub fn dns_name(&self) -> DNSRecordSRV {
        self.dns_name.clone()
    }

    pub fn new(dns_name: &DNSRecordSRV) -> Self {
        Self { dns_name: dns_name.clone() }
    }
}

#[wasm_bindgen]
#[derive(Clone, Debug, Eq, Ord, PartialEq, PartialOrd)]
pub enum RelayKind {
    SingleHostAddr,
    SingleHostName,
    MultiHostName,
}

#[derive(Clone, Debug, Eq, Ord, PartialEq, PartialOrd)]
enum RelayEnum {
    SingleHostAddr(SingleHostAddr),
    SingleHostName(SingleHostName),
    MultiHostName(MultiHostName),
}

#[wasm_bindgen]
#[derive(Clone, Debug, Eq, Ord, PartialEq, PartialOrd)]
pub struct Relay(RelayEnum);

to_from_bytes!(Relay);

#[wasm_bindgen]
impl Relay {
    pub fn new_single_host_addr(single_host_addr: &SingleHostAddr) -> Self {
        Self(RelayEnum::SingleHostAddr(single_host_addr.clone()))
    }

    pub fn new_single_host_name(single_host_name: &SingleHostName) -> Self {
        Self(RelayEnum::SingleHostName(single_host_name.clone()))
    }

    pub fn new_multi_host_name(multi_host_name: &MultiHostName) -> Self {
        Self(RelayEnum::MultiHostName(multi_host_name.clone()))
    }

    pub fn kind(&self) -> RelayKind {
        match &self.0 {
            RelayEnum::SingleHostAddr(_) => RelayKind::SingleHostAddr,
            RelayEnum::SingleHostName(_) => RelayKind::SingleHostName,
            RelayEnum::MultiHostName(_) => RelayKind::MultiHostName,
        }
    }

    pub fn as_single_host_addr(&self) -> Option<SingleHostAddr> {
        match &self.0 {
            RelayEnum::SingleHostAddr(x) => Some(x.clone()),
            _ => None,
        }
    }

    pub fn as_single_host_name(&self) -> Option<SingleHostName> {
        match &self.0 {
            RelayEnum::SingleHostName(x) => Some(x.clone()),
            _ => None,
        }
    }

    pub fn as_multi_host_name(&self) -> Option<MultiHostName> {
        match &self.0 {
            RelayEnum::MultiHostName(x) => Some(x.clone()),
            _ => None,
        }
    }
}

#[wasm_bindgen]
#[derive(Clone, Debug, Eq, Ord, PartialEq, PartialOrd)]
pub struct PoolMetadata {
    url: URL,
    pool_metadata_hash: PoolMetadataHash,
}

to_from_bytes!(PoolMetadata);

#[wasm_bindgen]
impl PoolMetadata {
    pub fn url(&self) -> URL {
        self.url.clone()
    }

    pub fn pool_metadata_hash(&self) -> PoolMetadataHash {
        self.pool_metadata_hash.clone()
    }

    pub fn new(url: &URL, pool_metadata_hash: &PoolMetadataHash) -> Self {
        Self {
            url: url.clone(),
            pool_metadata_hash: pool_metadata_hash.clone(),
        }
    }
}

#[wasm_bindgen]
#[derive(Clone, Debug, Eq, Ord, PartialEq, PartialOrd)]
pub struct StakeCredentials(Vec<StakeCredential>);

to_from_bytes!(StakeCredentials);

#[wasm_bindgen]
impl StakeCredentials {
    pub fn new() -> Self {
        Self(Vec::new())
    }

    pub fn len(&self) -> usize {
        self.0.len()
    }

    pub fn get(&self, index: usize) -> StakeCredential {
        self.0[index].clone()
    }

    pub fn add(&mut self, elem: &StakeCredential) {
        self.0.push(elem.clone());
    }
}

#[wasm_bindgen]
#[derive(Clone, Debug, Eq, Ord, PartialEq, PartialOrd)]
pub struct RewardAddresses(Vec<RewardAddress>);

to_from_bytes!(RewardAddresses);

#[wasm_bindgen]
impl RewardAddresses {
    pub fn new() -> Self {
        Self(Vec::new())
    }

    pub fn len(&self) -> usize {
        self.0.len()
    }

    pub fn get(&self, index: usize) -> RewardAddress {
        self.0[index].clone()
    }

    pub fn add(&mut self, elem: &RewardAddress) {
        self.0.push(elem.clone());
    }
}

#[wasm_bindgen]
#[derive(Clone, Debug, Eq, Ord, PartialEq, PartialOrd)]
pub struct Withdrawals(linked_hash_map::LinkedHashMap<RewardAddress, Coin>);

to_from_bytes!(Withdrawals);

#[wasm_bindgen]
impl Withdrawals {
    pub fn new() -> Self {
        Self(linked_hash_map::LinkedHashMap::new())
    }

    pub fn len(&self) -> usize {
        self.0.len()
    }

    pub fn insert(&mut self, key: &RewardAddress, value: &Coin) -> Option<Coin> {
        self.0.insert(key.clone(), value.clone())
    }

    pub fn get(&self, key: &RewardAddress) -> Option<Coin> {
        self.0.get(key).map(|v| v.clone())
    }

    pub fn keys(&self) -> RewardAddresses {
        RewardAddresses(
            self.0
                .iter()
                .map(|(k, _v)| k.clone())
                .collect::<Vec<RewardAddress>>(),
        )
    }
}

#[wasm_bindgen]
#[derive(Clone, Debug, Eq, PartialEq)]
pub struct TransactionWitnessSet {
    vkeys: Option<Vkeywitnesses>,
    native_scripts: Option<NativeScripts>,
    bootstraps: Option<BootstrapWitnesses>,
    plutus_scripts: Option<PlutusScripts>,
    plutus_data: Option<PlutusList>,
    redeemers: Option<Redeemers>,
}

to_from_bytes!(TransactionWitnessSet);

#[wasm_bindgen]
impl TransactionWitnessSet {
    pub fn set_vkeys(&mut self, vkeys: &Vkeywitnesses) {
        self.vkeys = Some(vkeys.clone())
    }

    pub fn vkeys(&self) -> Option<Vkeywitnesses> {
        self.vkeys.clone()
    }

    pub fn set_native_scripts(&mut self, native_scripts: &NativeScripts) {
        self.native_scripts = Some(native_scripts.clone())
    }

    pub fn native_scripts(&self) -> Option<NativeScripts> {
        self.native_scripts.clone()
    }

    pub fn set_bootstraps(&mut self, bootstraps: &BootstrapWitnesses) {
        self.bootstraps = Some(bootstraps.clone())
    }

    pub fn bootstraps(&self) -> Option<BootstrapWitnesses> {
        self.bootstraps.clone()
    }

    pub fn set_plutus_scripts(&mut self, plutus_scripts: &PlutusScripts) {
        self.plutus_scripts = Some(plutus_scripts.clone())
    }

    pub fn plutus_scripts(&self) -> Option<PlutusScripts> {
        self.plutus_scripts.clone()
    }

    pub fn set_plutus_data(&mut self, plutus_data: &PlutusList) {
        self.plutus_data = Some(plutus_data.clone())
    }

    pub fn plutus_data(&self) -> Option<PlutusList> {
        self.plutus_data.clone()
    }

    pub fn set_redeemers(&mut self, redeemers: &Redeemers) {
        self.redeemers = Some(redeemers.clone())
    }

    pub fn redeemers(&self) -> Option<Redeemers> {
        self.redeemers.clone()
    }

    pub fn new() -> Self {
        Self {
            vkeys: None,
            native_scripts: None,
            bootstraps: None,
            plutus_scripts: None,
            plutus_data: None,
            redeemers: None,
        }
    }
}

#[wasm_bindgen]
#[derive(Clone, Debug, Eq, Ord, PartialEq, PartialOrd)]
pub struct ScriptPubkey {
    addr_keyhash: Ed25519KeyHash,
}

to_from_bytes!(ScriptPubkey);

#[wasm_bindgen]
impl ScriptPubkey {
    pub fn addr_keyhash(&self) -> Ed25519KeyHash {
        self.addr_keyhash.clone()
    }

    pub fn new(addr_keyhash: &Ed25519KeyHash) -> Self {
        Self {
            addr_keyhash: addr_keyhash.clone(),
        }
    }
}

#[wasm_bindgen]
#[derive(Clone, Debug, Eq, Ord, PartialEq, PartialOrd)]
pub struct ScriptAll {
    native_scripts: NativeScripts,
}

to_from_bytes!(ScriptAll);

#[wasm_bindgen]
impl ScriptAll {
    pub fn native_scripts(&self) -> NativeScripts {
        self.native_scripts.clone()
    }

    pub fn new(native_scripts: &NativeScripts) -> Self {
        Self {
            native_scripts: native_scripts.clone(),
        }
    }
}

#[wasm_bindgen]
#[derive(Clone, Debug, Eq, Ord, PartialEq, PartialOrd)]
pub struct ScriptAny {
    native_scripts: NativeScripts,
}

to_from_bytes!(ScriptAny);

#[wasm_bindgen]
impl ScriptAny {
    pub fn native_scripts(&self) -> NativeScripts {
        self.native_scripts.clone()
    }

    pub fn new(native_scripts: &NativeScripts) -> Self {
        Self {
            native_scripts: native_scripts.clone(),
        }
    }
}

#[wasm_bindgen]
#[derive(Clone, Debug, Eq, Ord, PartialEq, PartialOrd)]
pub struct ScriptNOfK {
    n: u32,
    native_scripts: NativeScripts,
}

to_from_bytes!(ScriptNOfK);

#[wasm_bindgen]
impl ScriptNOfK {
    pub fn n(&self) -> u32 {
        self.n
    }

    pub fn native_scripts(&self) -> NativeScripts {
        self.native_scripts.clone()
    }

    pub fn new(n: u32, native_scripts: &NativeScripts) -> Self {
        Self {
            n: n,
            native_scripts: native_scripts.clone(),
        }
    }
}

#[wasm_bindgen]
#[derive(Clone, Debug, Eq, Ord, PartialEq, PartialOrd)]
pub struct TimelockStart {
    slot: SlotBigNum,
}

to_from_bytes!(TimelockStart);

#[wasm_bindgen]
impl TimelockStart {

    /// !!! DEPRECATED !!!
    /// Returns a Slot32 (u32) value in case the underlying original BigNum (u64) value is within the limits.
    /// Otherwise will just raise an error.
    /// Use `.slot_bignum` instead 
    #[deprecated(
    since = "10.1.0",
    note = "Possible boundary error. Use slot_bignum instead"
    )]
    pub fn slot(&self) -> Result<Slot32, JsError> {
        self.slot.try_into()
    }


    pub fn slot_bignum(&self) -> SlotBigNum{
        self.slot
    }

    /// !!! DEPRECATED !!!
    /// This constructor uses outdated slot number format.
    /// Use `.new_timelockstart` instead.
    #[deprecated(
    since = "10.1.0",
    note = "Underlying value capacity (BigNum u64) bigger then Slot32. Use new_bignum instead."
    )]
    pub fn new(slot: Slot32) -> Self  {
        Self {
            slot: slot.into(),
        }
    }

    pub fn new_timelockstart(slot: &SlotBigNum) -> Self {
        Self {
            slot: slot.clone(),
        }
    }
}

#[wasm_bindgen]
#[derive(Clone, Debug, Eq, Ord, PartialEq, PartialOrd)]
pub struct TimelockExpiry {
    slot: SlotBigNum,
}

to_from_bytes!(TimelockExpiry);

#[wasm_bindgen]
impl TimelockExpiry {
    pub fn slot(&self) -> Result<Slot32, JsError> {
        self.slot.try_into()
    }

    pub fn slot_bignum(&self) -> SlotBigNum {
        self.slot
    }

    /// !!! DEPRECATED !!!
    /// This constructor uses outdated slot number format.
    /// Use `.new_timelockexpiry` instead
    #[deprecated(
    since = "10.1.0",
    note = "Underlying value capacity (BigNum u64) bigger then Slot32. Use new_bignum instead."
    )]
    pub fn new(slot: Slot32) -> Self {
        Self {
            slot: (slot.into())
        }
    }

    pub fn new_timelockexpiry(slot: &SlotBigNum) -> Self {
        Self {
            slot : slot.clone()
        }
    }
}

#[wasm_bindgen]
#[derive(Clone, Debug, Eq, Ord, PartialEq, PartialOrd)]
pub enum NativeScriptKind {
    ScriptPubkey,
    ScriptAll,
    ScriptAny,
    ScriptNOfK,
    TimelockStart,
    TimelockExpiry,
}

#[derive(Clone, Debug, Eq, Ord, PartialEq, PartialOrd)]
enum NativeScriptEnum {
    ScriptPubkey(ScriptPubkey),
    ScriptAll(ScriptAll),
    ScriptAny(ScriptAny),
    ScriptNOfK(ScriptNOfK),
    TimelockStart(TimelockStart),
    TimelockExpiry(TimelockExpiry),
}

#[wasm_bindgen]
#[derive(Clone, Debug, Eq, Ord, PartialEq, PartialOrd)]
pub struct NativeScript(NativeScriptEnum);

to_from_bytes!(NativeScript);

/// Each new language uses a different namespace for hashing its script
/// This is because you could have a language where the same bytes have different semantics
/// So this avoids scripts in different languages mapping to the same hash
/// Note that the enum value here is different than the enum value for deciding the cost model of a script
#[wasm_bindgen]
#[derive(Clone, Debug, Eq, Ord, PartialEq, PartialOrd)]
pub enum ScriptHashNamespace {
    NativeScript = 0,
    PlutusScript = 1,
    PlutusScriptV2 = 2,
}

#[wasm_bindgen]
impl NativeScript {

    pub fn hash(&self) -> ScriptHash {
        let mut bytes = Vec::with_capacity(self.to_bytes().len() + 1);
        bytes.extend_from_slice(&vec![
            ScriptHashNamespace::NativeScript as u8,
        ]);
        bytes.extend_from_slice(&self.to_bytes());
        ScriptHash::from(blake2b224(bytes.as_ref()))
    }

    pub fn new_script_pubkey(script_pubkey: &ScriptPubkey) -> Self {
        Self(NativeScriptEnum::ScriptPubkey(script_pubkey.clone()))
    }

    pub fn new_script_all(script_all: &ScriptAll) -> Self {
        Self(NativeScriptEnum::ScriptAll(script_all.clone()))
    }

    pub fn new_script_any(script_any: &ScriptAny) -> Self {
        Self(NativeScriptEnum::ScriptAny(script_any.clone()))
    }

    pub fn new_script_n_of_k(script_n_of_k: &ScriptNOfK) -> Self {
        Self(NativeScriptEnum::ScriptNOfK(script_n_of_k.clone()))
    }

    pub fn new_timelock_start(timelock_start: &TimelockStart) -> Self {
        Self(NativeScriptEnum::TimelockStart(timelock_start.clone()))
    }

    pub fn new_timelock_expiry(timelock_expiry: &TimelockExpiry) -> Self {
        Self(NativeScriptEnum::TimelockExpiry(timelock_expiry.clone()))
    }

    pub fn kind(&self) -> NativeScriptKind {
        match &self.0 {
            NativeScriptEnum::ScriptPubkey(_) => NativeScriptKind::ScriptPubkey,
            NativeScriptEnum::ScriptAll(_) => NativeScriptKind::ScriptAll,
            NativeScriptEnum::ScriptAny(_) => NativeScriptKind::ScriptAny,
            NativeScriptEnum::ScriptNOfK(_) => NativeScriptKind::ScriptNOfK,
            NativeScriptEnum::TimelockStart(_) => NativeScriptKind::TimelockStart,
            NativeScriptEnum::TimelockExpiry(_) => NativeScriptKind::TimelockExpiry,
        }
    }

    pub fn as_script_pubkey(&self) -> Option<ScriptPubkey> {
        match &self.0 {
            NativeScriptEnum::ScriptPubkey(x) => Some(x.clone()),
            _ => None,
        }
    }

    pub fn as_script_all(&self) -> Option<ScriptAll> {
        match &self.0 {
            NativeScriptEnum::ScriptAll(x) => Some(x.clone()),
            _ => None,
        }
    }

    pub fn as_script_any(&self) -> Option<ScriptAny> {
        match &self.0 {
            NativeScriptEnum::ScriptAny(x) => Some(x.clone()),
            _ => None,
        }
    }

    pub fn as_script_n_of_k(&self) -> Option<ScriptNOfK> {
        match &self.0 {
            NativeScriptEnum::ScriptNOfK(x) => Some(x.clone()),
            _ => None,
        }
    }

    pub fn as_timelock_start(&self) -> Option<TimelockStart> {
        match &self.0 {
            NativeScriptEnum::TimelockStart(x) => Some(x.clone()),
            _ => None,
        }
    }

    pub fn as_timelock_expiry(&self) -> Option<TimelockExpiry> {
        match &self.0 {
            NativeScriptEnum::TimelockExpiry(x) => Some(x.clone()),
            _ => None,
        }
    }

    /// Returns an array of unique Ed25519KeyHashes
    /// contained within this script recursively on any depth level.
    /// The order of the keys in the result is not determined in any way.
    pub fn get_required_signers(&self) -> Ed25519KeyHashes {
        Ed25519KeyHashes(
            RequiredSignersSet::from(self).iter()
                .map(|k| { k.clone() }).collect()
        )
    }
}

#[wasm_bindgen]
#[derive(Clone, Debug, Eq, Ord, PartialEq, PartialOrd)]
pub struct NativeScripts(Vec<NativeScript>);

#[wasm_bindgen]
impl NativeScripts {
    pub fn new() -> Self {
        Self(Vec::new())
    }

    pub fn len(&self) -> usize {
        self.0.len()
    }

    pub fn get(&self, index: usize) -> NativeScript {
        self.0[index].clone()
    }

    pub fn add(&mut self, elem: &NativeScript) {
        self.0.push(elem.clone());
    }
}

impl From<Vec<NativeScript>> for NativeScripts {
    fn from(scripts: Vec<NativeScript>) -> Self {
        scripts.iter().fold(NativeScripts::new(), |mut scripts, s| {
            scripts.add(s);
            scripts
        })
    }
}

impl NoneOrEmpty for NativeScripts {
    fn is_none_or_empty(&self) -> bool {
        self.0.is_empty()
    }
}

#[wasm_bindgen]
#[derive(Clone, Debug, Eq, Ord, PartialEq, PartialOrd)]
pub struct Update {
    proposed_protocol_parameter_updates: ProposedProtocolParameterUpdates,
    epoch: Epoch,
}

to_from_bytes!(Update);

#[wasm_bindgen]
impl Update {
    pub fn proposed_protocol_parameter_updates(&self) -> ProposedProtocolParameterUpdates {
        self.proposed_protocol_parameter_updates.clone()
    }

    pub fn epoch(&self) -> Epoch {
        self.epoch.clone()
    }

    pub fn new(
        proposed_protocol_parameter_updates: &ProposedProtocolParameterUpdates,
        epoch: Epoch,
    ) -> Self {
        Self {
            proposed_protocol_parameter_updates: proposed_protocol_parameter_updates.clone(),
            epoch: epoch.clone(),
        }
    }
}

#[wasm_bindgen]
#[derive(Clone, Debug, Eq, Ord, PartialEq, PartialOrd)]
pub struct GenesisHashes(Vec<GenesisHash>);

to_from_bytes!(GenesisHashes);

#[wasm_bindgen]
impl GenesisHashes {
    pub fn new() -> Self {
        Self(Vec::new())
    }

    pub fn len(&self) -> usize {
        self.0.len()
    }

    pub fn get(&self, index: usize) -> GenesisHash {
        self.0[index].clone()
    }

    pub fn add(&mut self, elem: &GenesisHash) {
        self.0.push(elem.clone());
    }
}

#[wasm_bindgen]
#[derive(Clone, Debug, Eq, Ord, PartialEq, PartialOrd)]
pub struct ScriptHashes(pub (crate) Vec<ScriptHash>);

to_from_bytes!(ScriptHashes);

#[wasm_bindgen]
impl ScriptHashes {
    pub fn new() -> Self {
        Self(Vec::new())
    }

    pub fn len(&self) -> usize {
        self.0.len()
    }

    pub fn get(&self, index: usize) -> ScriptHash {
        self.0[index].clone()
    }

    pub fn add(&mut self, elem: &ScriptHash) {
        self.0.push(elem.clone());
    }
}

#[wasm_bindgen]
#[derive(Clone, Debug, Eq, Ord, PartialEq, PartialOrd)]
pub struct ProposedProtocolParameterUpdates(
    linked_hash_map::LinkedHashMap<GenesisHash, ProtocolParamUpdate>,
);

to_from_bytes!(ProposedProtocolParameterUpdates);

#[wasm_bindgen]
impl ProposedProtocolParameterUpdates {
    pub fn new() -> Self {
        Self(linked_hash_map::LinkedHashMap::new())
    }

    pub fn len(&self) -> usize {
        self.0.len()
    }

    pub fn insert(
        &mut self,
        key: &GenesisHash,
        value: &ProtocolParamUpdate,
    ) -> Option<ProtocolParamUpdate> {
        self.0.insert(key.clone(), value.clone())
    }

    pub fn get(&self, key: &GenesisHash) -> Option<ProtocolParamUpdate> {
        self.0.get(key).map(|v| v.clone())
    }

    pub fn keys(&self) -> GenesisHashes {
        GenesisHashes(
            self.0
                .iter()
                .map(|(k, _v)| k.clone())
                .collect::<Vec<GenesisHash>>(),
        )
    }
}

#[wasm_bindgen]
#[derive(Clone, Debug, Eq, Ord, PartialEq, PartialOrd)]
pub struct ProtocolVersion {
    major: u32,
    minor: u32,
}

to_from_bytes!(ProtocolVersion);

#[wasm_bindgen]
impl ProtocolVersion {
    pub fn major(&self) -> u32 {
        self.major
    }

    pub fn minor(&self) -> u32 {
        self.minor
    }

    pub fn new(major: u32, minor: u32) -> Self {
        Self { major, minor }
    }
}

#[wasm_bindgen]
#[derive(Clone, Debug, Eq, Ord, PartialEq, PartialOrd)]
pub struct ProtocolVersions(Vec<ProtocolVersion>);

to_from_bytes!(ProtocolVersions);

#[wasm_bindgen]
impl ProtocolVersions {
    pub fn new() -> Self {
        Self(Vec::new())
    }

    pub fn len(&self) -> usize {
        self.0.len()
    }

    pub fn get(&self, index: usize) -> ProtocolVersion {
        self.0[index].clone()
    }

    pub fn add(&mut self, elem: &ProtocolVersion) {
        self.0.push(elem.clone());
    }
}


#[wasm_bindgen]
#[derive(Clone, Debug, Eq, Ord, PartialEq, PartialOrd)]
pub struct ProtocolParamUpdate {
    minfee_a: Option<Coin>,
    minfee_b: Option<Coin>,
    max_block_body_size: Option<u32>,
    max_tx_size: Option<u32>,
    max_block_header_size: Option<u32>,
    key_deposit: Option<Coin>,
    pool_deposit: Option<Coin>,
    max_epoch: Option<Epoch>,
    // desired number of stake pools
    n_opt: Option<u32>,
    pool_pledge_influence: Option<Rational>,
    expansion_rate: Option<UnitInterval>,
    treasury_growth_rate: Option<UnitInterval>,
    // decentralization constant
    d: Option<UnitInterval>,
    extra_entropy: Option<Nonce>,
    protocol_version: Option<ProtocolVersions>,
    min_pool_cost: Option<Coin>,
    ada_per_utxo_byte: Option<Coin>,
    cost_models: Option<Costmdls>,
    execution_costs: Option<ExUnitPrices>,
    max_tx_ex_units: Option<ExUnits>,
    max_block_ex_units: Option<ExUnits>,
    max_value_size: Option<u32>,
    collateral_percentage: Option<u32>,
    max_collateral_inputs: Option<u32>,
}

to_from_bytes!(ProtocolParamUpdate);

#[wasm_bindgen]
impl ProtocolParamUpdate {
    pub fn set_minfee_a(&mut self, minfee_a: &Coin) {
        self.minfee_a = Some(minfee_a.clone())
    }

    pub fn minfee_a(&self) -> Option<Coin> {
        self.minfee_a.clone()
    }

    pub fn set_minfee_b(&mut self, minfee_b: &Coin) {
        self.minfee_b = Some(minfee_b.clone())
    }

    pub fn minfee_b(&self) -> Option<Coin> {
        self.minfee_b.clone()
    }

    pub fn set_max_block_body_size(&mut self, max_block_body_size: u32) {
        self.max_block_body_size = Some(max_block_body_size)
    }

    pub fn max_block_body_size(&self) -> Option<u32> {
        self.max_block_body_size.clone()
    }

    pub fn set_max_tx_size(&mut self, max_tx_size: u32) {
        self.max_tx_size = Some(max_tx_size)
    }

    pub fn max_tx_size(&self) -> Option<u32> {
        self.max_tx_size.clone()
    }

    pub fn set_max_block_header_size(&mut self, max_block_header_size: u32) {
        self.max_block_header_size = Some(max_block_header_size)
    }

    pub fn max_block_header_size(&self) -> Option<u32> {
        self.max_block_header_size.clone()
    }

    pub fn set_key_deposit(&mut self, key_deposit: &Coin) {
        self.key_deposit = Some(key_deposit.clone())
    }

    pub fn key_deposit(&self) -> Option<Coin> {
        self.key_deposit.clone()
    }

    pub fn set_pool_deposit(&mut self, pool_deposit: &Coin) {
        self.pool_deposit = Some(pool_deposit.clone())
    }

    pub fn pool_deposit(&self) -> Option<Coin> {
        self.pool_deposit.clone()
    }

    pub fn set_max_epoch(&mut self, max_epoch: Epoch) {
        self.max_epoch = Some(max_epoch.clone())
    }

    pub fn max_epoch(&self) -> Option<Epoch> {
        self.max_epoch.clone()
    }

    pub fn set_n_opt(&mut self, n_opt: u32) {
        self.n_opt = Some(n_opt)
    }

    pub fn n_opt(&self) -> Option<u32> {
        self.n_opt.clone()
    }

    pub fn set_pool_pledge_influence(&mut self, pool_pledge_influence: &Rational) {
        self.pool_pledge_influence = Some(pool_pledge_influence.clone())
    }

    pub fn pool_pledge_influence(&self) -> Option<Rational> {
        self.pool_pledge_influence.clone()
    }

    pub fn set_expansion_rate(&mut self, expansion_rate: &UnitInterval) {
        self.expansion_rate = Some(expansion_rate.clone())
    }

    pub fn expansion_rate(&self) -> Option<UnitInterval> {
        self.expansion_rate.clone()
    }

    pub fn set_treasury_growth_rate(&mut self, treasury_growth_rate: &UnitInterval) {
        self.treasury_growth_rate = Some(treasury_growth_rate.clone())
    }

    pub fn treasury_growth_rate(&self) -> Option<UnitInterval> {
        self.treasury_growth_rate.clone()
    }

    pub fn set_d(&mut self, d: &UnitInterval) {
        self.d = Some(d.clone())
    }

    pub fn d(&self) -> Option<UnitInterval> {
        self.d.clone()
    }

    pub fn set_extra_entropy(&mut self, extra_entropy: &Nonce) {
        self.extra_entropy = Some(extra_entropy.clone())
    }

    pub fn extra_entropy(&self) -> Option<Nonce> {
        self.extra_entropy.clone()
    }

    pub fn set_protocol_version(&mut self, protocol_version: &ProtocolVersions) {
        self.protocol_version = Some(protocol_version.clone())
    }

    pub fn protocol_version(&self) -> Option<ProtocolVersions> {
        self.protocol_version.clone()
    }

    pub fn set_min_pool_cost(&mut self, min_pool_cost: &Coin) {
        self.min_pool_cost = Some(min_pool_cost.clone())
    }

    pub fn min_pool_cost(&self) -> Option<Coin> {
        self.min_pool_cost.clone()
    }

    pub fn set_ada_per_utxo_byte(&mut self, ada_per_utxo_byte: &Coin) {
        self.ada_per_utxo_byte = Some(ada_per_utxo_byte.clone())
    }

    pub fn ada_per_utxo_byte(&self) -> Option<Coin> {
        self.ada_per_utxo_byte.clone()
    }

    pub fn set_cost_models(&mut self, cost_models: &Costmdls) {
        self.cost_models = Some(cost_models.clone())
    }

    pub fn cost_models(&self) -> Option<Costmdls> {
        self.cost_models.clone()
    }

    pub fn set_execution_costs(&mut self, execution_costs: &ExUnitPrices) {
        self.execution_costs = Some(execution_costs.clone())
    }

    pub fn execution_costs(&self) -> Option<ExUnitPrices> {
        self.execution_costs.clone()
    }

    pub fn set_max_tx_ex_units(&mut self, max_tx_ex_units: &ExUnits) {
        self.max_tx_ex_units = Some(max_tx_ex_units.clone())
    }

    pub fn max_tx_ex_units(&self) -> Option<ExUnits> {
        self.max_tx_ex_units.clone()
    }

    pub fn set_max_block_ex_units(&mut self, max_block_ex_units: &ExUnits) {
        self.max_block_ex_units = Some(max_block_ex_units.clone())
    }

    pub fn max_block_ex_units(&self) -> Option<ExUnits> {
        self.max_block_ex_units.clone()
    }

    pub fn set_max_value_size(&mut self, max_value_size: u32) {
        self.max_value_size = Some(max_value_size.clone())
    }

    pub fn max_value_size(&self) -> Option<u32> {
        self.max_value_size.clone()
    }

    pub fn set_collateral_percentage(&mut self, collateral_percentage: u32) {
        self.collateral_percentage = Some(collateral_percentage)
    }

    pub fn collateral_percentage(&self) -> Option<u32> {
        self.collateral_percentage.clone()
    }

    pub fn set_max_collateral_inputs(&mut self, max_collateral_inputs: u32) {
        self.max_collateral_inputs = Some(max_collateral_inputs)
    }

    pub fn max_collateral_inputs(&self) -> Option<u32> {
        self.max_collateral_inputs.clone()
    }

    pub fn new() -> Self {
        Self {
            minfee_a: None,
            minfee_b: None,
            max_block_body_size: None,
            max_tx_size: None,
            max_block_header_size: None,
            key_deposit: None,
            pool_deposit: None,
            max_epoch: None,
            n_opt: None,
            pool_pledge_influence: None,
            expansion_rate: None,
            treasury_growth_rate: None,
            d: None,
            extra_entropy: None,
            protocol_version: None,
            min_pool_cost: None,
            ada_per_utxo_byte: None,
            cost_models: None,
            execution_costs: None,
            max_tx_ex_units: None,
            max_block_ex_units: None,
            max_value_size: None,
            collateral_percentage: None,
            max_collateral_inputs: None,
        }
    }
}

#[wasm_bindgen]
#[derive(Clone)]
pub struct TransactionBodies(Vec<TransactionBody>);

to_from_bytes!(TransactionBodies);

#[wasm_bindgen]
impl TransactionBodies {
    pub fn new() -> Self {
        Self(Vec::new())
    }

    pub fn len(&self) -> usize {
        self.0.len()
    }

    pub fn get(&self, index: usize) -> TransactionBody {
        self.0[index].clone()
    }

    pub fn add(&mut self, elem: &TransactionBody) {
        self.0.push(elem.clone());
    }
}

#[wasm_bindgen]
#[derive(Clone)]
pub struct TransactionWitnessSets(Vec<TransactionWitnessSet>);

to_from_bytes!(TransactionWitnessSets);
#[wasm_bindgen]
impl TransactionWitnessSets {
    pub fn new() -> Self {
        Self(Vec::new())
    }

    pub fn len(&self) -> usize {
        self.0.len()
    }

    pub fn get(&self, index: usize) -> TransactionWitnessSet {
        self.0[index].clone()
    }

    pub fn add(&mut self, elem: &TransactionWitnessSet) {
        self.0.push(elem.clone());
    }
}

pub type TransactionIndexes = Vec<TransactionIndex>;

#[wasm_bindgen]
#[derive(Clone, Debug, Eq, Ord, PartialEq, PartialOrd)]
pub struct AuxiliaryDataSet(linked_hash_map::LinkedHashMap<TransactionIndex, AuxiliaryData>);

#[wasm_bindgen]
impl AuxiliaryDataSet {
    pub fn new() -> Self {
        Self(linked_hash_map::LinkedHashMap::new())
    }

    pub fn len(&self) -> usize {
        self.0.len()
    }

    pub fn insert(&mut self, tx_index: TransactionIndex, data: &AuxiliaryData) -> Option<AuxiliaryData> {
        self.0.insert(tx_index, data.clone())
    }

    pub fn get(&self, tx_index: TransactionIndex) -> Option<AuxiliaryData> {
        self.0.get(&tx_index).map(|v| v.clone())
    }

    pub fn indices(&self) -> TransactionIndexes {
        self.0.iter().map(|(k, _v)| k.clone()).collect::<Vec<TransactionIndex>>()
    }
}

#[wasm_bindgen]
#[derive(Clone)]
pub struct Block {
    header: Header,
    transaction_bodies: TransactionBodies,
    transaction_witness_sets: TransactionWitnessSets,
    auxiliary_data_set: AuxiliaryDataSet,
    invalid_transactions: TransactionIndexes,
}

to_from_bytes!(Block);

#[wasm_bindgen]
impl Block {
    pub fn header(&self) -> Header {
        self.header.clone()
    }

    pub fn transaction_bodies(&self) -> TransactionBodies {
        self.transaction_bodies.clone()
    }

    pub fn transaction_witness_sets(&self) -> TransactionWitnessSets {
        self.transaction_witness_sets.clone()
    }

    pub fn auxiliary_data_set(&self) -> AuxiliaryDataSet {
        self.auxiliary_data_set.clone()
    }

    pub fn invalid_transactions(&self) -> TransactionIndexes {
        self.invalid_transactions.clone()
    }

    pub fn new(header: &Header, transaction_bodies: &TransactionBodies, transaction_witness_sets: &TransactionWitnessSets, auxiliary_data_set: &AuxiliaryDataSet, invalid_transactions: TransactionIndexes) -> Self {
        Self {
            header: header.clone(),
            transaction_bodies: transaction_bodies.clone(),
            transaction_witness_sets: transaction_witness_sets.clone(),
            auxiliary_data_set: auxiliary_data_set.clone(),
            invalid_transactions: invalid_transactions,
        }
    }
}

#[wasm_bindgen]
#[derive(Clone)]
pub struct Header {
    header_body: HeaderBody,
    body_signature: KESSignature,
}

to_from_bytes!(Header);

#[wasm_bindgen]
impl Header {
    pub fn header_body(&self) -> HeaderBody {
        self.header_body.clone()
    }

    pub fn body_signature(&self) -> KESSignature {
        self.body_signature.clone()
    }

    pub fn new(header_body: &HeaderBody, body_signature: &KESSignature) -> Self {
        Self {
            header_body: header_body.clone(),
            body_signature: body_signature.clone(),
        }
    }
}

#[wasm_bindgen]
#[derive(Clone, Debug, Eq, PartialEq)]
pub struct OperationalCert {
    hot_vkey: KESVKey,
    sequence_number: u32,
    kes_period: u32,
    sigma: Ed25519Signature,
}

to_from_bytes!(OperationalCert);

#[wasm_bindgen]
impl OperationalCert {
    pub fn hot_vkey(&self) -> KESVKey {
        self.hot_vkey.clone()
    }

    pub fn sequence_number(&self) -> u32 {
        self.sequence_number.clone()
    }

    pub fn kes_period(&self) -> u32 {
        self.kes_period.clone()
    }

    pub fn sigma(&self) -> Ed25519Signature {
        self.sigma.clone()
    }

    pub fn new(hot_vkey: &KESVKey, sequence_number: u32, kes_period: u32, sigma: &Ed25519Signature) -> Self {
        Self {
            hot_vkey: hot_vkey.clone(),
            sequence_number: sequence_number,
            kes_period: kes_period,
            sigma: sigma.clone(),
        }
    }
}

#[derive(Clone, Debug, Eq, PartialEq)]
pub enum HeaderLeaderCertEnum {
    NonceAndLeader(VRFCert, VRFCert),
    VrfResult(VRFCert),
}

#[wasm_bindgen]
#[derive(Clone, Debug, Eq, PartialEq)]
pub struct HeaderBody {
    block_number: u32,
    slot: SlotBigNum,
    prev_hash: Option<BlockHash>,
    issuer_vkey: Vkey,
    vrf_vkey: VRFVKey,
    leader_cert: HeaderLeaderCertEnum,
    block_body_size: u32,
    block_body_hash: BlockHash,
    operational_cert: OperationalCert,
    protocol_version: ProtocolVersion,
}

to_from_bytes!(HeaderBody);

#[wasm_bindgen]
impl HeaderBody {
    pub fn block_number(&self) -> u32 {
        self.block_number.clone()
    }


    /// !!! DEPRECATED !!!
    /// Returns a Slot32 (u32) value in case the underlying original BigNum (u64) value is within the limits.
    /// Otherwise will just raise an error.
    #[deprecated(
    since = "10.1.0",
    note = "Possible boundary error. Use slot_bignum instead"
    )]
    pub fn slot(&self) -> Result<Slot32, JsError> {
        self.slot.clone().try_into()
    }

    pub fn slot_bignum(&self) -> SlotBigNum {
        self.slot.clone()
    }

    pub fn prev_hash(&self) -> Option<BlockHash> {
        self.prev_hash.clone()
    }

    pub fn issuer_vkey(&self) -> Vkey {
        self.issuer_vkey.clone()
    }

    pub fn vrf_vkey(&self) -> VRFVKey {
        self.vrf_vkey.clone()
    }

    /// If this function returns true, the `.nonce_vrf_or_nothing`
    /// and the `.leader_vrf_or_nothing` functions will return
    /// non-empty results
    pub fn has_nonce_and_leader_vrf(&self) -> bool {
        match &self.leader_cert {
            HeaderLeaderCertEnum::NonceAndLeader(_, _) => true,
            _ => false,
        }
    }

    /// Might return nothing in case `.has_nonce_and_leader_vrf` returns false
    pub fn nonce_vrf_or_nothing(&self) -> Option<VRFCert> {
        match &self.leader_cert {
            HeaderLeaderCertEnum::NonceAndLeader(nonce, _) => Some(nonce.clone()),
            _ => None,
        }
    }

    /// Might return nothing in case `.has_nonce_and_leader_vrf` returns false
    pub fn leader_vrf_or_nothing(&self) -> Option<VRFCert> {
        match &self.leader_cert {
            HeaderLeaderCertEnum::NonceAndLeader(_, leader) => Some(leader.clone()),
            _ => None,
        }
<<<<<<< HEAD
    }

    /// If this function returns true, the `.vrf_result_or_nothing`
    /// function will return a non-empty result
    pub fn has_vrf_result(&self) -> bool {
        match &self.leader_cert {
            HeaderLeaderCertEnum::VrfResult(_) => true,
            _ => false,
        }
    }

=======
    }

    /// If this function returns true, the `.vrf_result_or_nothing`
    /// function will return a non-empty result
    pub fn has_vrf_result(&self) -> bool {
        match &self.leader_cert {
            HeaderLeaderCertEnum::VrfResult(_) => true,
            _ => false,
        }
    }

>>>>>>> 8eb01419
    /// Might return nothing in case `.has_vrf_result` returns false
    pub fn vrf_result_or_nothing(&self) -> Option<VRFCert> {
        match &self.leader_cert {
            HeaderLeaderCertEnum::VrfResult(cert) => Some(cert.clone()),
            _ => None,
        }
    }

    pub fn block_body_size(&self) -> u32 {
        self.block_body_size.clone()
    }

    pub fn block_body_hash(&self) -> BlockHash {
        self.block_body_hash.clone()
    }

    pub fn operational_cert(&self) -> OperationalCert {
        self.operational_cert.clone()
    }

    pub fn protocol_version(&self) -> ProtocolVersion {
        self.protocol_version.clone()
    }

    /// !!! DEPRECATED !!!
    /// This constructor uses outdated slot number format.
    /// Use `.new_headerbody` instead
    #[deprecated(
    since = "10.1.0",
    note = "Underlying value capacity of slot (BigNum u64) bigger then Slot32. Use new_bignum instead."
    )]
    pub fn new(
        block_number: u32,
        slot: Slot32,
        prev_hash: Option<BlockHash>,
        issuer_vkey: &Vkey,
        vrf_vkey: &VRFVKey,
        vrf_result: &VRFCert,
        block_body_size: u32,
        block_body_hash: &BlockHash,
        operational_cert: &OperationalCert,
        protocol_version: &ProtocolVersion,
    ) -> Self {
        Self {
            block_number: block_number,
            slot: slot.clone().into(),
            prev_hash: prev_hash.clone(),
            issuer_vkey: issuer_vkey.clone(),
            vrf_vkey: vrf_vkey.clone(),
            leader_cert: HeaderLeaderCertEnum::VrfResult(
                vrf_result.clone(),
            ),
            block_body_size: block_body_size,
            block_body_hash: block_body_hash.clone(),
            operational_cert: operational_cert.clone(),
            protocol_version: protocol_version.clone(),
        }
    }

    pub fn new_headerbody(
        block_number: u32,
        slot: &SlotBigNum,
        prev_hash: Option<BlockHash>,
        issuer_vkey: &Vkey,
        vrf_vkey: &VRFVKey,
        vrf_result: &VRFCert,
        block_body_size: u32,
        block_body_hash: &BlockHash,
        operational_cert: &OperationalCert,
        protocol_version: &ProtocolVersion,
    ) -> Self {
        Self {
            block_number: block_number,
            slot: slot.clone(),
            prev_hash: prev_hash.clone(),
            issuer_vkey: issuer_vkey.clone(),
            vrf_vkey: vrf_vkey.clone(),
            leader_cert: HeaderLeaderCertEnum::VrfResult(
                vrf_result.clone(),
            ),
            block_body_size: block_body_size,
            block_body_hash: block_body_hash.clone(),
            operational_cert: operational_cert.clone(),
            protocol_version: protocol_version.clone(),
        }
    }
}



#[wasm_bindgen]
#[derive(Clone, Debug, Eq, PartialEq)]
pub struct AssetName(Vec<u8>);

impl Ord for AssetName {
    fn cmp(&self, other: &Self) -> Ordering {
        // Implementing canonical CBOR order for asset names,
        // as they might be of different length.
        return match self.0.len().cmp(&other.0.len()) {
            Ordering::Equal => self.0.cmp(&other.0),
            x => x,
        };
    }
}

impl PartialOrd for AssetName {
    fn partial_cmp(&self, other: &Self) -> Option<Ordering> {
        Some(self.cmp(other))
    }
}

to_from_bytes!(AssetName);

#[wasm_bindgen]
impl AssetName {
    pub fn new(name: Vec<u8>) -> Result<AssetName, JsError> {
        Self::new_impl(name).map_err(|e| JsError::from_str(&e.to_string()))
    }

    pub (crate) fn new_impl(name: Vec<u8>) -> Result<AssetName, DeserializeError> {
        if name.len() <= 32 {
            Ok(Self(name))
        } else {
            Err(DeserializeError::new("AssetName", DeserializeFailure::OutOfRange{
                min: 0,
                max: 32,
                found: name.len(),
            }))
        }
    }

    pub fn name(&self) -> Vec<u8> {
        self.0.clone()
    }
}

#[wasm_bindgen]
#[derive(Clone, Debug, Eq, Ord, PartialEq, PartialOrd)]
pub struct AssetNames(Vec<AssetName>);

to_from_bytes!(AssetNames);

#[wasm_bindgen]
impl AssetNames {
    pub fn new() -> Self {
        Self(Vec::new())
    }

    pub fn len(&self) -> usize {
        self.0.len()
    }

    pub fn get(&self, index: usize) -> AssetName {
        self.0[index].clone()
    }

    pub fn add(&mut self, elem: &AssetName) {
        self.0.push(elem.clone());
    }
}

pub type PolicyID = ScriptHash;
pub type PolicyIDs = ScriptHashes;

#[wasm_bindgen]
#[derive(Clone, Debug, Default, Eq, Ord, PartialEq, PartialOrd)]
pub struct Assets(pub (crate) std::collections::BTreeMap<AssetName, BigNum>);

to_from_bytes!(Assets);

#[wasm_bindgen]
impl Assets {
    pub fn new() -> Self {
        Self(std::collections::BTreeMap::new())
    }

    pub fn len(&self) -> usize {
        self.0.len()
    }

    pub fn insert(&mut self, key: &AssetName, value: &BigNum) -> Option<BigNum> {
        self.0.insert(key.clone(), value.clone())
    }

    pub fn get(&self, key: &AssetName) -> Option<BigNum> {
        self.0.get(key).map(|v| v.clone())
    }

    pub fn keys(&self) -> AssetNames {
        AssetNames(self.0.iter().map(|(k, _v)| k.clone()).collect::<Vec<AssetName>>())
    }
}

#[wasm_bindgen]
#[derive(Clone, Debug, Eq, Ord, PartialEq)]
pub struct MultiAsset(pub (crate) std::collections::BTreeMap<PolicyID, Assets>);

to_from_bytes!(MultiAsset);

#[wasm_bindgen]
impl MultiAsset {
    pub fn new() -> Self {
        Self(std::collections::BTreeMap::new())
    }

    /// the number of unique policy IDs in the multiasset
    pub fn len(&self) -> usize {
        self.0.len()
    }

    /// set (and replace if it exists) all assets with policy {policy_id} to a copy of {assets}
    pub fn insert(&mut self, policy_id: &PolicyID, assets: &Assets) -> Option<Assets> {
        self.0.insert(policy_id.clone(), assets.clone())
    }

    /// all assets under {policy_id}, if any exist, or else None (undefined in JS)
    pub fn get(&self, policy_id: &PolicyID) -> Option<Assets> {
        self.0.get(policy_id).map(|v| v.clone())
    }

    /// sets the asset {asset_name} to {value} under policy {policy_id}
    /// returns the previous amount if it was set, or else None (undefined in JS)
    pub fn set_asset(&mut self, policy_id: &PolicyID, asset_name: &AssetName, value: BigNum) -> Option<BigNum> {
        self.0.entry(policy_id.clone()).or_default().insert(asset_name, &value)
    }

    /// returns the amount of asset {asset_name} under policy {policy_id}
    /// If such an asset does not exist, 0 is returned.
    pub fn get_asset(&self, policy_id: &PolicyID, asset_name: &AssetName) -> BigNum {
        (|| self.0.get(policy_id)?.get(asset_name))().unwrap_or(BigNum::zero())
    }

    /// returns all policy IDs used by assets in this multiasset
    pub fn keys(&self) -> PolicyIDs {
        ScriptHashes(self.0.iter().map(|(k, _v)| k.clone()).collect::<Vec<PolicyID>>())
    }

    /// removes an asset from the list if the result is 0 or less
    /// does not modify this object, instead the result is returned
    pub fn sub(&self, rhs_ma: &MultiAsset) -> MultiAsset {
        let mut lhs_ma = self.clone();
        for (policy, assets) in &rhs_ma.0 {
            for (asset_name, amount) in &assets.0 {
                match lhs_ma.0.get_mut(policy) {
                    Some(assets) => match assets.0.get_mut(asset_name) {
                        Some(current) => match current.checked_sub(&amount) {
                            Ok(new) => {
                                match new.compare(&to_bignum(0)) {
                                    0 => {
                                        assets.0.remove(asset_name);
                                        match assets.0.len() {
                                            0 => { lhs_ma.0.remove(policy); },
                                            _ => {},
                                        }
                                    },
                                    _ => *current = new
                                }
                            },
                            Err(_) => {
                                assets.0.remove(asset_name);
                                match assets.0.len() {
                                    0 => { lhs_ma.0.remove(policy); },
                                    _ => {},
                                }
                            }
                        },
                        None => {
                            // asset name is missing from left hand side
                        }
                    },
                    None => {
                        // policy id missing from left hand side
                    }
                }
            }
        }
        lhs_ma
    }
}

// deriving PartialOrd doesn't work in a way that's useful , as the
// implementation of PartialOrd for BTreeMap compares keys by their order,
// i.e, is equivalent to comparing the iterators of (pid, Assets).
// that would mean that: v1 < v2 if the min_pid(v1) < min_pid(v2)
// this function instead compares amounts, assuming that if a pair (pid, aname)
// is not in the MultiAsset then it has an amount of 0
impl PartialOrd for MultiAsset {
    fn partial_cmp(&self, other: &Self) -> Option<std::cmp::Ordering> {
        fn amount_or_zero(ma: &MultiAsset, pid: &PolicyID, aname: &AssetName) -> Coin {
            ma.get(&pid).and_then(|assets| assets.get(aname))
                .unwrap_or(to_bignum(0u64)) // assume 0 if asset not present
        }

        // idea: if (a-b) > 0 for some asset, then a > b for at least some asset
        fn is_all_zeros(lhs: &MultiAsset, rhs: &MultiAsset) -> bool {
            for (pid, assets) in lhs.0.iter() {
                for (aname, amount) in assets.0.iter() {
                    match amount
                            .clamped_sub(&amount_or_zero(&rhs, pid, aname))
                            .cmp(&to_bignum(0))
                    {
                        std::cmp::Ordering::Equal => (),
                        _ => return false
                    }
                }
            }
            true
        }

        match (is_all_zeros(self, other), is_all_zeros(other, self)) {
            (true, true) => Some(std::cmp::Ordering::Equal),
            (true, false) => Some(std::cmp::Ordering::Less),
            (false, true) => Some(std::cmp::Ordering::Greater),
            (false, false) => None,
        }
    }
}

#[wasm_bindgen]
#[derive(Clone, Debug, Eq, Ord, PartialEq, PartialOrd)]
pub struct MintAssets(std::collections::BTreeMap<AssetName, Int>);

#[wasm_bindgen]
impl MintAssets {
    pub fn new() -> Self {
        Self(std::collections::BTreeMap::new())
    }

    pub fn new_from_entry(key: &AssetName, value: Int) -> Self {
        let mut ma = MintAssets::new();
        ma.insert(key, value);
        ma
    }

    pub fn len(&self) -> usize {
        self.0.len()
    }

    pub fn insert(&mut self, key: &AssetName, value: Int) -> Option<Int> {
        self.0.insert(key.clone(), value)
    }

    pub fn get(&self, key: &AssetName) -> Option<Int> {
        self.0.get(key).map(|v| v.clone())
    }

    pub fn keys(&self) -> AssetNames {
        AssetNames(self.0.iter().map(|(k, _v)| k.clone()).collect::<Vec<AssetName>>())
    }
}

#[wasm_bindgen]
#[derive(Clone, Debug, Eq, Ord, PartialEq, PartialOrd)]
pub struct Mint(std::collections::BTreeMap<PolicyID, MintAssets>);

to_from_bytes!(Mint);

#[wasm_bindgen]
impl Mint {
    pub fn new() -> Self {
        Self(std::collections::BTreeMap::new())
    }

    pub fn new_from_entry(key: &PolicyID, value: &MintAssets) -> Self {
        let mut m = Mint::new();
        m.insert(key, value);
        m
    }

    pub fn len(&self) -> usize {
        self.0.len()
    }

    pub fn insert(&mut self, key: &PolicyID, value: &MintAssets) -> Option<MintAssets> {
        self.0.insert(key.clone(), value.clone())
    }

    pub fn get(&self, key: &PolicyID) -> Option<MintAssets> {
        self.0.get(key).map(|v| v.clone())
    }

    pub fn keys(&self) -> PolicyIDs {
        ScriptHashes(self.0.iter().map(|(k, _v)| k.clone()).collect::<Vec<ScriptHash>>())
    }

    fn as_multiasset(&self, is_positive: bool) -> MultiAsset {
        self.0.iter().fold(MultiAsset::new(), | res, e | {
            let assets: Assets = (e.1).0.iter().fold(Assets::new(), | res, e| {
                let mut assets = res;
                if e.1.is_positive() == is_positive {
                    let amount = match is_positive {
                        true => e.1.as_positive(),
                        false => e.1.as_negative(),
                    };
                    assets.insert(e.0, &amount.unwrap());
                }
                assets
            });
            let mut ma = res;
            if !assets.0.is_empty() {
                ma.insert(e.0, &assets);
            }
            ma
        })
    }

    /// Returns the multiasset where only positive (minting) entries are present
    pub fn as_positive_multiasset(&self) -> MultiAsset {
        self.as_multiasset(true)
    }

    /// Returns the multiasset where only negative (burning) entries are present
    pub fn as_negative_multiasset(&self) -> MultiAsset {
        self.as_multiasset(false)
    }
}


#[wasm_bindgen]
#[derive(Clone, Copy, Debug, Eq, Ord, PartialEq, PartialOrd)]
pub enum NetworkIdKind {
    Testnet,
    Mainnet,
}

#[wasm_bindgen]
#[derive(Clone, Copy, Debug, Eq, Ord, PartialEq, PartialOrd)]
pub struct NetworkId(NetworkIdKind);

to_from_bytes!(NetworkId);

#[wasm_bindgen]
impl NetworkId {
    pub fn testnet() -> Self {
        Self(NetworkIdKind::Testnet)
    }

    pub fn mainnet() -> Self {
        Self(NetworkIdKind::Mainnet)
    }

    pub fn kind(&self) -> NetworkIdKind {
        self.0
    }
}

impl From<&NativeScript> for RequiredSignersSet {
    fn from(script: &NativeScript) -> Self {
        match &script.0 {
            NativeScriptEnum::ScriptPubkey(spk) => {
                let mut set = BTreeSet::new();
                set.insert(spk.addr_keyhash());
                set
            },
            NativeScriptEnum::ScriptAll(all) => {
                RequiredSignersSet::from(&all.native_scripts)
            },
            NativeScriptEnum::ScriptAny(any) => {
                RequiredSignersSet::from(&any.native_scripts)
            },
            NativeScriptEnum::ScriptNOfK(ofk) => {
                RequiredSignersSet::from(&ofk.native_scripts)
            },
            _ => BTreeSet::new(),
        }
    }
}

impl From<&NativeScripts> for RequiredSignersSet {
    fn from(scripts: &NativeScripts) -> Self {
        scripts.0.iter().fold(BTreeSet::new(), |mut set, s| {
            RequiredSignersSet::from(s).iter().for_each(|pk| {
                set.insert(pk.clone());
            });
            set
        })
    }
}

#[cfg(test)]
mod tests {
    use super::*;

    #[test]
    fn native_script_hash() {
        let keyhash = Ed25519KeyHash::from_bytes(vec![143, 180, 186, 93, 223, 42, 243, 7, 81, 98, 86, 125, 97, 69, 110, 52, 130, 243, 244, 98, 246, 13, 33, 212, 128, 168, 136, 40]).unwrap();
        assert_eq!(hex::encode(&keyhash.to_bytes()), "8fb4ba5ddf2af3075162567d61456e3482f3f462f60d21d480a88828");

        let script = NativeScript::new_script_pubkey(&ScriptPubkey::new(&keyhash));

        let script_hash = script.hash();

        assert_eq!(hex::encode(&script_hash.to_bytes()), "187b8d3ddcb24013097c003da0b8d8f7ddcf937119d8f59dccd05a0f");
    }

    #[test]
    fn asset_name_ord() {

        let name1 = AssetName::new(vec![0u8, 1, 2, 3]).unwrap();
        let name11 = AssetName::new(vec![0u8, 1, 2, 3]).unwrap();

        let name2 = AssetName::new(vec![0u8, 4, 5, 6]).unwrap();
        let name22 = AssetName::new(vec![0u8, 4, 5, 6]).unwrap();

        let name3 = AssetName::new(vec![0u8, 7, 8]).unwrap();
        let name33 = AssetName::new(vec![0u8, 7, 8]).unwrap();

        assert_eq!(name1.cmp(&name2), Ordering::Less);
        assert_eq!(name2.cmp(&name1), Ordering::Greater);
        assert_eq!(name1.cmp(&name3), Ordering::Greater);
        assert_eq!(name2.cmp(&name3), Ordering::Greater);
        assert_eq!(name3.cmp(&name1), Ordering::Less);
        assert_eq!(name3.cmp(&name2), Ordering::Less);

        assert_eq!(name1.cmp(&name11), Ordering::Equal);
        assert_eq!(name2.cmp(&name22), Ordering::Equal);
        assert_eq!(name3.cmp(&name33), Ordering::Equal);

        let mut map = Assets::new();
        map.insert(&name2, &to_bignum(1));
        map.insert(&name1, &to_bignum(1));
        map.insert(&name3, &to_bignum(1));

        assert_eq!(map.keys(), AssetNames(vec![name3, name1, name2]));

        let mut map2 = MintAssets::new();
        map2.insert(&name11, Int::new_i32(1));
        map2.insert(&name33, Int::new_i32(1));
        map2.insert(&name22, Int::new_i32(1));

        assert_eq!(map2.keys(), AssetNames(vec![name33, name11, name22]));
    }

    #[test]
    fn mint_to_multiasset() {
        let policy_id1 = PolicyID::from([0u8; 28]);
        let policy_id2 = PolicyID::from([1u8; 28]);
        let name1 = AssetName::new(vec![0u8, 1, 2, 3]).unwrap();
        let name2 = AssetName::new(vec![0u8, 4, 5, 6]).unwrap();
        let amount1 = BigNum::from_str("1234").unwrap();
        let amount2 = BigNum::from_str("5678").unwrap();

        let mut mass1 = MintAssets::new();
        mass1.insert(&name1, Int::new(&amount1));
        mass1.insert(&name2, Int::new(&amount2));

        let mut mass2 = MintAssets::new();
        mass2.insert(&name1, Int::new(&amount2));
        mass2.insert(&name2, Int::new(&amount1));

        let mut mint = Mint::new();
        mint.insert(&policy_id1, &mass1);
        mint.insert(&policy_id2, &mass2);

        let multiasset = mint.as_positive_multiasset();
        assert_eq!(multiasset.len(), 2);

        let ass1 = multiasset.get(&policy_id1).unwrap();
        let ass2 = multiasset.get(&policy_id2).unwrap();

        assert_eq!(ass1.len(), 2);
        assert_eq!(ass2.len(), 2);

        assert_eq!(ass1.get(&name1).unwrap(), amount1);
        assert_eq!(ass1.get(&name2).unwrap(), amount2);

        assert_eq!(ass2.get(&name1).unwrap(), amount2);
        assert_eq!(ass2.get(&name2).unwrap(), amount1);
    }

    #[test]
    fn mint_to_negative_multiasset() {
        let policy_id1 = PolicyID::from([0u8; 28]);
        let policy_id2 = PolicyID::from([1u8; 28]);
        let name1 = AssetName::new(vec![0u8, 1, 2, 3]).unwrap();
        let name2 = AssetName::new(vec![0u8, 4, 5, 6]).unwrap();
        let amount1 = BigNum::from_str("1234").unwrap();
        let amount2 = BigNum::from_str("5678").unwrap();

        let mut mass1 = MintAssets::new();
        mass1.insert(&name1, Int::new(&amount1));
        mass1.insert(&name2, Int::new_negative(&amount2));

        let mut mass2 = MintAssets::new();
        mass2.insert(&name1, Int::new_negative(&amount1));
        mass2.insert(&name2, Int::new(&amount2));

        let mut mint = Mint::new();
        mint.insert(&policy_id1, &mass1);
        mint.insert(&policy_id2, &mass2);

        let p_multiasset = mint.as_positive_multiasset();
        let n_multiasset = mint.as_negative_multiasset();

        assert_eq!(p_multiasset.len(), 2);
        assert_eq!(n_multiasset.len(), 2);

        let p_ass1 = p_multiasset.get(&policy_id1).unwrap();
        let p_ass2 = p_multiasset.get(&policy_id2).unwrap();

        let n_ass1 = n_multiasset.get(&policy_id1).unwrap();
        let n_ass2 = n_multiasset.get(&policy_id2).unwrap();

        assert_eq!(p_ass1.len(), 1);
        assert_eq!(p_ass2.len(), 1);
        assert_eq!(n_ass1.len(), 1);
        assert_eq!(n_ass2.len(), 1);

        assert_eq!(p_ass1.get(&name1).unwrap(), amount1);
        assert!(p_ass1.get(&name2).is_none());

        assert!(p_ass2.get(&name1).is_none());
        assert_eq!(p_ass2.get(&name2).unwrap(), amount2);

        assert!(n_ass1.get(&name1).is_none());
        assert_eq!(n_ass1.get(&name2).unwrap(), amount2);

        assert_eq!(n_ass2.get(&name1).unwrap(), amount1);
        assert!(n_ass2.get(&name2).is_none());
    }

    #[test]
    fn mint_to_negative_multiasset_empty() {
        let policy_id1 = PolicyID::from([0u8; 28]);
        let name1 = AssetName::new(vec![0u8, 1, 2, 3]).unwrap();
        let amount1 = BigNum::from_str("1234").unwrap();

        let mut mass1 = MintAssets::new();
        mass1.insert(&name1, Int::new(&amount1));

        let mut mass2 = MintAssets::new();
        mass2.insert(&name1, Int::new_negative(&amount1));

        let mut mint1 = Mint::new();
        mint1.insert(&policy_id1, &mass1);

        let mut mint2 = Mint::new();
        mint2.insert(&policy_id1, &mass2);

        let p_multiasset_some = mint1.as_positive_multiasset();
        let p_multiasset_none = mint2.as_positive_multiasset();

        let n_multiasset_none = mint1.as_negative_multiasset();
        let n_multiasset_some = mint2.as_negative_multiasset();

        assert_eq!(p_multiasset_some.len(), 1);
        assert_eq!(p_multiasset_none.len(), 0);

        assert_eq!(n_multiasset_some.len(), 1);
        assert_eq!(n_multiasset_none.len(), 0);

        let p_ass = p_multiasset_some.get(&policy_id1).unwrap();
        let n_ass = n_multiasset_some.get(&policy_id1).unwrap();

        assert_eq!(p_ass.len(), 1);
        assert_eq!(n_ass.len(), 1);

        assert_eq!(p_ass.get(&name1).unwrap(), amount1);
        assert_eq!(n_ass.get(&name1).unwrap(), amount1);
    }

    fn keyhash(x: u8) -> Ed25519KeyHash {
        Ed25519KeyHash::from_bytes(vec![x, 180, 186, 93, 223, 42, 243, 7, 81, 98, 86, 125, 97, 69, 110, 52, 130, 243, 244, 98, 246, 13, 33, 212, 128, 168, 136, 40]).unwrap()
    }

    fn pkscript(pk: &Ed25519KeyHash) -> NativeScript {
        NativeScript::new_script_pubkey(&ScriptPubkey::new(pk))
    }

    fn scripts_vec(scripts: Vec<&NativeScript>) -> NativeScripts {
        NativeScripts(scripts.iter().map(|s| { (*s).clone() }).collect())
    }

    #[test]
    fn native_scripts_get_pubkeys() {
        let keyhash1 = keyhash(1);
        let keyhash2 = keyhash(2);
        let keyhash3 = keyhash(3);

        let pks1 = RequiredSignersSet::from(&pkscript(&keyhash1));
        assert_eq!(pks1.len(), 1);
        assert!(pks1.contains(&keyhash1));

        let pks2 = RequiredSignersSet::from(
            &NativeScript::new_timelock_start(
                &TimelockStart::new(123),
            ),
        );
        assert_eq!(pks2.len(), 0);

        let pks3 = RequiredSignersSet::from(
            &NativeScript::new_script_all(
                &ScriptAll::new(&scripts_vec(vec![
                    &pkscript(&keyhash1),
                    &pkscript(&keyhash2),
                ]))
            ),
        );
        assert_eq!(pks3.len(), 2);
        assert!(pks3.contains(&keyhash1));
        assert!(pks3.contains(&keyhash2));

        let pks4 = RequiredSignersSet::from(
            &NativeScript::new_script_any(
                &ScriptAny::new(&scripts_vec(vec![
                    &NativeScript::new_script_n_of_k(&ScriptNOfK::new(
                        1,
                        &scripts_vec(vec![
                            &NativeScript::new_timelock_start(&TimelockStart::new(132)),
                            &pkscript(&keyhash3),
                        ]),
                    )),
                    &NativeScript::new_script_all(&ScriptAll::new(
                        &scripts_vec(vec![
                            &NativeScript::new_timelock_expiry(&TimelockExpiry::new(132)),
                            &pkscript(&keyhash1),
                        ]),
                    )),
                    &NativeScript::new_script_any(&ScriptAny::new(
                        &scripts_vec(vec![
                            &pkscript(&keyhash1),
                            &pkscript(&keyhash2),
                            &pkscript(&keyhash3),
                        ]),
                    )),
                ]))
            ),
        );
        assert_eq!(pks4.len(), 3);
        assert!(pks4.contains(&keyhash1));
        assert!(pks4.contains(&keyhash2));
        assert!(pks4.contains(&keyhash3));
    }
}<|MERGE_RESOLUTION|>--- conflicted
+++ resolved
@@ -2633,7 +2633,6 @@
             HeaderLeaderCertEnum::NonceAndLeader(_, leader) => Some(leader.clone()),
             _ => None,
         }
-<<<<<<< HEAD
     }
 
     /// If this function returns true, the `.vrf_result_or_nothing`
@@ -2645,19 +2644,6 @@
         }
     }
 
-=======
-    }
-
-    /// If this function returns true, the `.vrf_result_or_nothing`
-    /// function will return a non-empty result
-    pub fn has_vrf_result(&self) -> bool {
-        match &self.leader_cert {
-            HeaderLeaderCertEnum::VrfResult(_) => true,
-            _ => false,
-        }
-    }
-
->>>>>>> 8eb01419
     /// Might return nothing in case `.has_vrf_result` returns false
     pub fn vrf_result_or_nothing(&self) -> Option<VRFCert> {
         match &self.leader_cert {
