--- conflicted
+++ resolved
@@ -2431,39 +2431,7 @@
 }
 
 #[wasm_bindgen]
-<<<<<<< HEAD
-#[derive(Clone, Debug, Eq, Ord, PartialEq, PartialOrd)]
-=======
-#[derive(Clone, Debug, Eq, Ord, PartialEq, PartialOrd, serde::Serialize, serde::Deserialize, JsonSchema)]
-pub struct ProtocolVersions(Vec<ProtocolVersion>);
-
-to_from_bytes!(ProtocolVersions);
-
-to_from_json!(ProtocolVersions);
-
-#[wasm_bindgen]
-impl ProtocolVersions {
-    pub fn new() -> Self {
-        Self(Vec::new())
-    }
-
-    pub fn len(&self) -> usize {
-        self.0.len()
-    }
-
-    pub fn get(&self, index: usize) -> ProtocolVersion {
-        self.0[index].clone()
-    }
-
-    pub fn add(&mut self, elem: &ProtocolVersion) {
-        self.0.push(elem.clone());
-    }
-}
-
-
-#[wasm_bindgen]
-#[derive(Clone, Debug, Eq, Ord, PartialEq, PartialOrd, serde::Serialize, serde::Deserialize, JsonSchema)]
->>>>>>> c11a6cbd
+#[derive(Clone, Debug, Eq, Ord, PartialEq, PartialOrd, serde::Serialize, serde::Deserialize, JsonSchema)]
 pub struct ProtocolParamUpdate {
     minfee_a: Option<Coin>,
     minfee_b: Option<Coin>,
