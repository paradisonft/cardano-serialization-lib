--- conflicted
+++ resolved
@@ -2402,39 +2402,7 @@
 }
 
 #[wasm_bindgen]
-<<<<<<< HEAD
-#[derive(Clone, Debug, Eq, Ord, PartialEq, PartialOrd, serde::Serialize, serde::Deserialize, JsonSchema)]
-pub struct ProtocolVersions(Vec<ProtocolVersion>);
-
-to_from_bytes!(ProtocolVersions);
-
-to_from_json!(ProtocolVersions);
-
-#[wasm_bindgen]
-impl ProtocolVersions {
-    pub fn new() -> Self {
-        Self(Vec::new())
-    }
-
-    pub fn len(&self) -> usize {
-        self.0.len()
-    }
-
-    pub fn get(&self, index: usize) -> ProtocolVersion {
-        self.0[index].clone()
-    }
-
-    pub fn add(&mut self, elem: &ProtocolVersion) {
-        self.0.push(elem.clone());
-    }
-}
-
-
-#[wasm_bindgen]
-#[derive(Clone, Debug, Eq, Ord, PartialEq, PartialOrd, serde::Serialize, serde::Deserialize, JsonSchema)]
-=======
-#[derive(Clone, Debug, Eq, Ord, PartialEq, PartialOrd)]
->>>>>>> a58bfa58
+#[derive(Clone, Debug, Eq, Ord, PartialEq, PartialOrd, serde::Serialize, serde::Deserialize, JsonSchema)]
 pub struct ProtocolParamUpdate {
     minfee_a: Option<Coin>,
     minfee_b: Option<Coin>,
