--- conflicted
+++ resolved
@@ -40,7 +40,6 @@
 pub mod chain_core;
 pub mod chain_crypto;
 pub mod crypto;
-pub mod emip3;
 pub mod error;
 pub mod fees;
 pub mod impl_mockchain;
@@ -52,6 +51,7 @@
 pub mod tx_builder;
 pub mod tx_builder_constants;
 pub mod typed_bytes;
+pub mod emip3;
 #[macro_use]
 pub mod utils;
 mod serialization_macros;
@@ -60,16 +60,13 @@
 use address::*;
 use crypto::*;
 use error::*;
+use plutus::*;
 use metadata::*;
-use plutus::*;
+use utils::*;
 use std::cmp::Ordering;
-<<<<<<< HEAD
-use utils::*;
-=======
 use std::collections::BTreeSet;
 use crate::traits::NoneOrEmpty;
 use schemars::JsonSchema;
->>>>>>> ee29de47
 
 type DeltaCoin = Int;
 
@@ -525,10 +522,6 @@
         inputs: &TransactionInputs,
         outputs: &TransactionOutputs,
         fee: &Coin,
-<<<<<<< HEAD
-        ttl: Option<Slot>,
-    ) -> Self {
-=======
         ttl: Option<Slot32>) -> Self {
         let mut tx = Self::new_tx_body(inputs, outputs, fee);
         if let Some(slot32) = ttl {
@@ -544,7 +537,6 @@
         inputs: &TransactionInputs,
         outputs: &TransactionOutputs,
         fee: &Coin) -> Self {
->>>>>>> ee29de47
         Self {
             inputs: inputs.clone(),
             outputs: outputs.clone(),
@@ -600,14 +592,9 @@
 #[derive(Debug, Clone, Eq, Ord, PartialEq, PartialOrd, serde::Serialize, serde::Deserialize, JsonSchema)]
 pub struct TransactionOutput {
     address: Address,
-<<<<<<< HEAD
-    pub(crate) amount: Value,
-    data_hash: Option<DataHash>,
-=======
     amount: Value,
     plutus_data: Option<DataOption>,
     script_ref: Option<ScriptRef>
->>>>>>> ee29de47
 }
 
 to_from_bytes!(TransactionOutput);
@@ -1236,7 +1223,7 @@
 #[derive(Clone, Debug, Eq, Ord, PartialEq, PartialOrd, serde::Serialize, serde::Deserialize, JsonSchema)]
 pub struct MoveInstantaneousReward {
     pot: MIRPot,
-    variant: MIREnum,
+    variant: MIREnum, 
 }
 
 to_from_bytes!(MoveInstantaneousReward);
@@ -1361,18 +1348,15 @@
         Self::new_impl(url).map_err(|e| JsError::from_str(&e.to_string()))
     }
 
-    pub(crate) fn new_impl(url: String) -> Result<URL, DeserializeError> {
+    pub (crate) fn new_impl(url: String) -> Result<URL, DeserializeError> {
         if url.len() <= URL_MAX_LEN {
             Ok(Self(url))
         } else {
-            Err(DeserializeError::new(
-                "URL",
-                DeserializeFailure::OutOfRange {
-                    min: 0,
-                    max: URL_MAX_LEN,
-                    found: url.len(),
-                },
-            ))
+            Err(DeserializeError::new("URL", DeserializeFailure::OutOfRange{
+                min: 0,
+                max: URL_MAX_LEN,
+                found: url.len(),
+            }))
         }
     }
 
@@ -1395,18 +1379,15 @@
         Self::new_impl(dns_name).map_err(|e| JsError::from_str(&e.to_string()))
     }
 
-    pub(crate) fn new_impl(dns_name: String) -> Result<DNSRecordAorAAAA, DeserializeError> {
+    pub (crate) fn new_impl(dns_name: String) -> Result<DNSRecordAorAAAA, DeserializeError> {
         if dns_name.len() <= DNS_NAME_MAX_LEN {
             Ok(Self(dns_name))
         } else {
-            Err(DeserializeError::new(
-                "DNSRecordAorAAAA",
-                DeserializeFailure::OutOfRange {
-                    min: 0,
-                    max: DNS_NAME_MAX_LEN,
-                    found: dns_name.len(),
-                },
-            ))
+            Err(DeserializeError::new("DNSRecordAorAAAA", DeserializeFailure::OutOfRange{
+                min: 0,
+                max: DNS_NAME_MAX_LEN,
+                found: dns_name.len(),
+            }))
         }
     }
 
@@ -1427,18 +1408,15 @@
         Self::new_impl(dns_name).map_err(|e| JsError::from_str(&e.to_string()))
     }
 
-    pub(crate) fn new_impl(dns_name: String) -> Result<DNSRecordSRV, DeserializeError> {
+    pub (crate) fn new_impl(dns_name: String) -> Result<DNSRecordSRV, DeserializeError> {
         if dns_name.len() <= DNS_NAME_MAX_LEN {
             Ok(Self(dns_name))
         } else {
-            Err(DeserializeError::new(
-                "DNSRecordSRV",
-                DeserializeFailure::OutOfRange {
-                    min: 0,
-                    max: DNS_NAME_MAX_LEN,
-                    found: dns_name.len(),
-                },
-            ))
+            Err(DeserializeError::new("DNSRecordSRV", DeserializeFailure::OutOfRange{
+                min: 0,
+                max: DNS_NAME_MAX_LEN,
+                found: dns_name.len(),
+            }))
         }
     }
 
@@ -1528,9 +1506,7 @@
     }
 
     pub fn new(dns_name: &DNSRecordSRV) -> Self {
-        Self {
-            dns_name: dns_name.clone(),
-        }
+        Self { dns_name: dns_name.clone() }
     }
 }
 
@@ -1949,10 +1925,6 @@
         self.slot
     }
 
-<<<<<<< HEAD
-    pub fn new(slot: Slot) -> Self {
-        Self { slot }
-=======
     /// !!! DEPRECATED !!!
     /// This constructor uses outdated slot number format.
     /// Use `.new_timelockstart` instead.
@@ -1970,7 +1942,6 @@
         Self {
             slot: slot.clone(),
         }
->>>>>>> ee29de47
     }
 }
 
@@ -1994,10 +1965,6 @@
         self.slot
     }
 
-<<<<<<< HEAD
-    pub fn new(slot: Slot) -> Self {
-        Self { slot }
-=======
     /// !!! DEPRECATED !!!
     /// This constructor uses outdated slot number format.
     /// Use `.new_timelockexpiry` instead
@@ -2015,7 +1982,6 @@
         Self {
             slot : slot.clone()
         }
->>>>>>> ee29de47
     }
 }
 
@@ -2317,13 +2283,8 @@
 }
 
 #[wasm_bindgen]
-<<<<<<< HEAD
-#[derive(Clone, Debug, Eq, Ord, PartialEq, PartialOrd)]
-pub struct ScriptHashes(pub(crate) Vec<ScriptHash>);
-=======
 #[derive(Clone, Debug, Eq, Ord, PartialEq, PartialOrd, serde::Serialize, serde::Deserialize, JsonSchema)]
 pub struct ScriptHashes(pub (crate) Vec<ScriptHash>);
->>>>>>> ee29de47
 
 to_from_bytes!(ScriptHashes);
 
@@ -2441,36 +2402,7 @@
 }
 
 #[wasm_bindgen]
-<<<<<<< HEAD
-#[derive(Clone, Debug, Eq, Ord, PartialEq, PartialOrd)]
-pub struct ProtocolVersions(Vec<ProtocolVersion>);
-
-to_from_bytes!(ProtocolVersions);
-
-#[wasm_bindgen]
-impl ProtocolVersions {
-    pub fn new() -> Self {
-        Self(Vec::new())
-    }
-
-    pub fn len(&self) -> usize {
-        self.0.len()
-    }
-
-    pub fn get(&self, index: usize) -> ProtocolVersion {
-        self.0[index].clone()
-    }
-
-    pub fn add(&mut self, elem: &ProtocolVersion) {
-        self.0.push(elem.clone());
-    }
-}
-
-#[wasm_bindgen]
-#[derive(Clone, Debug, Eq, Ord, PartialEq, PartialOrd)]
-=======
-#[derive(Clone, Debug, Eq, Ord, PartialEq, PartialOrd, serde::Serialize, serde::Deserialize, JsonSchema)]
->>>>>>> ee29de47
+#[derive(Clone, Debug, Eq, Ord, PartialEq, PartialOrd, serde::Serialize, serde::Deserialize, JsonSchema)]
 pub struct ProtocolParamUpdate {
     minfee_a: Option<Coin>,
     minfee_b: Option<Coin>,
@@ -2802,11 +2734,7 @@
         self.0.len()
     }
 
-    pub fn insert(
-        &mut self,
-        tx_index: TransactionIndex,
-        data: &AuxiliaryData,
-    ) -> Option<AuxiliaryData> {
+    pub fn insert(&mut self, tx_index: TransactionIndex, data: &AuxiliaryData) -> Option<AuxiliaryData> {
         self.0.insert(tx_index, data.clone())
     }
 
@@ -2815,10 +2743,7 @@
     }
 
     pub fn indices(&self) -> TransactionIndexes {
-        self.0
-            .iter()
-            .map(|(k, _v)| k.clone())
-            .collect::<Vec<TransactionIndex>>()
+        self.0.iter().map(|(k, _v)| k.clone()).collect::<Vec<TransactionIndex>>()
     }
 }
 
@@ -2882,13 +2807,7 @@
         self.invalid_transactions.clone()
     }
 
-    pub fn new(
-        header: &Header,
-        transaction_bodies: &TransactionBodies,
-        transaction_witness_sets: &TransactionWitnessSets,
-        auxiliary_data_set: &AuxiliaryDataSet,
-        invalid_transactions: TransactionIndexes,
-    ) -> Self {
+    pub fn new(header: &Header, transaction_bodies: &TransactionBodies, transaction_witness_sets: &TransactionWitnessSets, auxiliary_data_set: &AuxiliaryDataSet, invalid_transactions: TransactionIndexes) -> Self {
         Self {
             header: header.clone(),
             transaction_bodies: transaction_bodies.clone(),
@@ -2959,12 +2878,7 @@
         self.sigma.clone()
     }
 
-    pub fn new(
-        hot_vkey: &KESVKey,
-        sequence_number: u32,
-        kes_period: u32,
-        sigma: &Ed25519Signature,
-    ) -> Self {
+    pub fn new(hot_vkey: &KESVKey, sequence_number: u32, kes_period: u32, sigma: &Ed25519Signature) -> Self {
         Self {
             hot_vkey: hot_vkey.clone(),
             sequence_number: sequence_number,
@@ -3092,16 +3006,6 @@
         self.protocol_version.clone()
     }
 
-<<<<<<< HEAD
-    pub fn new(
-        block_number: u32,
-        slot: Slot,
-        prev_hash: Option<BlockHash>,
-        issuer_vkey: &Vkey,
-        vrf_vkey: &VRFVKey,
-        nonce_vrf: &VRFCert,
-        leader_vrf: &VRFCert,
-=======
     /// !!! DEPRECATED !!!
     /// This constructor uses outdated slot number format.
     /// Use `.new_headerbody` instead
@@ -3116,7 +3020,6 @@
         issuer_vkey: &Vkey,
         vrf_vkey: &VRFVKey,
         vrf_result: &VRFCert,
->>>>>>> ee29de47
         block_body_size: u32,
         block_body_hash: &BlockHash,
         operational_cert: &OperationalCert,
@@ -3167,6 +3070,8 @@
     }
 }
 
+
+
 #[wasm_bindgen]
 #[derive(Clone, Debug, Eq, PartialEq)]
 pub struct AssetName(Vec<u8>);
@@ -3198,18 +3103,15 @@
         Self::new_impl(name).map_err(|e| JsError::from_str(&e.to_string()))
     }
 
-    pub(crate) fn new_impl(name: Vec<u8>) -> Result<AssetName, DeserializeError> {
+    pub (crate) fn new_impl(name: Vec<u8>) -> Result<AssetName, DeserializeError> {
         if name.len() <= 32 {
             Ok(Self(name))
         } else {
-            Err(DeserializeError::new(
-                "AssetName",
-                DeserializeFailure::OutOfRange {
-                    min: 0,
-                    max: 32,
-                    found: name.len(),
-                },
-            ))
+            Err(DeserializeError::new("AssetName", DeserializeFailure::OutOfRange{
+                min: 0,
+                max: 32,
+                found: name.len(),
+            }))
         }
     }
 
@@ -3275,13 +3177,8 @@
 pub type PolicyIDs = ScriptHashes;
 
 #[wasm_bindgen]
-<<<<<<< HEAD
-#[derive(Clone, Debug, Eq, Ord, PartialEq, PartialOrd)]
-pub struct Assets(pub(crate) std::collections::BTreeMap<AssetName, BigNum>);
-=======
 #[derive(Clone, Debug, Default, Eq, Ord, PartialEq, PartialOrd, serde::Serialize, serde::Deserialize, JsonSchema)]
 pub struct Assets(pub (crate) std::collections::BTreeMap<AssetName, BigNum>);
->>>>>>> ee29de47
 
 to_from_bytes!(Assets);
 
@@ -3306,23 +3203,13 @@
     }
 
     pub fn keys(&self) -> AssetNames {
-        AssetNames(
-            self.0
-                .iter()
-                .map(|(k, _v)| k.clone())
-                .collect::<Vec<AssetName>>(),
-        )
-    }
-}
-
-#[wasm_bindgen]
-<<<<<<< HEAD
-#[derive(Clone, Debug, Eq, Ord, PartialEq)]
-pub struct MultiAsset(pub(crate) std::collections::BTreeMap<PolicyID, Assets>);
-=======
+        AssetNames(self.0.iter().map(|(k, _v)| k.clone()).collect::<Vec<AssetName>>())
+    }
+}
+
+#[wasm_bindgen]
 #[derive(Clone, Debug, Eq, Ord, PartialEq, serde::Serialize, serde::Deserialize, JsonSchema)]
 pub struct MultiAsset(pub (crate) std::collections::BTreeMap<PolicyID, Assets>);
->>>>>>> ee29de47
 
 to_from_bytes!(MultiAsset);
 
@@ -3363,12 +3250,7 @@
 
     /// returns all policy IDs used by assets in this multiasset
     pub fn keys(&self) -> PolicyIDs {
-        ScriptHashes(
-            self.0
-                .iter()
-                .map(|(k, _v)| k.clone())
-                .collect::<Vec<PolicyID>>(),
-        )
+        ScriptHashes(self.0.iter().map(|(k, _v)| k.clone()).collect::<Vec<PolicyID>>())
     }
 
     /// removes an asset from the list if the result is 0 or less
@@ -3380,25 +3262,23 @@
                 match lhs_ma.0.get_mut(policy) {
                     Some(assets) => match assets.0.get_mut(asset_name) {
                         Some(current) => match current.checked_sub(&amount) {
-                            Ok(new) => match new.compare(&to_bignum(0)) {
-                                0 => {
-                                    assets.0.remove(asset_name);
-                                    match assets.0.len() {
-                                        0 => {
-                                            lhs_ma.0.remove(policy);
+                            Ok(new) => {
+                                match new.compare(&to_bignum(0)) {
+                                    0 => {
+                                        assets.0.remove(asset_name);
+                                        match assets.0.len() {
+                                            0 => { lhs_ma.0.remove(policy); },
+                                            _ => {},
                                         }
-                                        _ => {}
-                                    }
+                                    },
+                                    _ => *current = new
                                 }
-                                _ => *current = new,
                             },
                             Err(_) => {
                                 assets.0.remove(asset_name);
                                 match assets.0.len() {
-                                    0 => {
-                                        lhs_ma.0.remove(policy);
-                                    }
-                                    _ => {}
+                                    0 => { lhs_ma.0.remove(policy); },
+                                    _ => {},
                                 }
                             }
                         },
@@ -3425,8 +3305,7 @@
 impl PartialOrd for MultiAsset {
     fn partial_cmp(&self, other: &Self) -> Option<std::cmp::Ordering> {
         fn amount_or_zero(ma: &MultiAsset, pid: &PolicyID, aname: &AssetName) -> Coin {
-            ma.get(&pid)
-                .and_then(|assets| assets.get(aname))
+            ma.get(&pid).and_then(|assets| assets.get(aname))
                 .unwrap_or(to_bignum(0u64)) // assume 0 if asset not present
         }
 
@@ -3435,11 +3314,11 @@
             for (pid, assets) in lhs.0.iter() {
                 for (aname, amount) in assets.0.iter() {
                     match amount
-                        .clamped_sub(&amount_or_zero(&rhs, pid, aname))
-                        .cmp(&to_bignum(0))
+                            .clamped_sub(&amount_or_zero(&rhs, pid, aname))
+                            .cmp(&to_bignum(0))
                     {
                         std::cmp::Ordering::Equal => (),
-                        _ => return false,
+                        _ => return false
                     }
                 }
             }
@@ -3484,12 +3363,7 @@
     }
 
     pub fn keys(&self) -> AssetNames {
-        AssetNames(
-            self.0
-                .iter()
-                .map(|(k, _v)| k.clone())
-                .collect::<Vec<AssetName>>(),
-        )
+        AssetNames(self.0.iter().map(|(k, _v)| k.clone()).collect::<Vec<AssetName>>())
     }
 }
 
@@ -3526,17 +3400,12 @@
     }
 
     pub fn keys(&self) -> PolicyIDs {
-        ScriptHashes(
-            self.0
-                .iter()
-                .map(|(k, _v)| k.clone())
-                .collect::<Vec<ScriptHash>>(),
-        )
+        ScriptHashes(self.0.iter().map(|(k, _v)| k.clone()).collect::<Vec<ScriptHash>>())
     }
 
     fn as_multiasset(&self, is_positive: bool) -> MultiAsset {
-        self.0.iter().fold(MultiAsset::new(), |res, e| {
-            let assets: Assets = (e.1).0.iter().fold(Assets::new(), |res, e| {
+        self.0.iter().fold(MultiAsset::new(), | res, e | {
+            let assets: Assets = (e.1).0.iter().fold(Assets::new(), | res, e| {
                 let mut assets = res;
                 if e.1.is_positive() == is_positive {
                     let amount = match is_positive {
@@ -3565,6 +3434,7 @@
         self.as_multiasset(false)
     }
 }
+
 
 #[wasm_bindgen]
 #[derive(Clone, Copy, Debug, Eq, Ord, PartialEq, PartialOrd, serde::Serialize, serde::Deserialize, JsonSchema)]
@@ -3635,28 +3505,19 @@
 
     #[test]
     fn native_script_hash() {
-        let keyhash = Ed25519KeyHash::from_bytes(vec![
-            143, 180, 186, 93, 223, 42, 243, 7, 81, 98, 86, 125, 97, 69, 110, 52, 130, 243, 244,
-            98, 246, 13, 33, 212, 128, 168, 136, 40,
-        ])
-        .unwrap();
-        assert_eq!(
-            hex::encode(&keyhash.to_bytes()),
-            "8fb4ba5ddf2af3075162567d61456e3482f3f462f60d21d480a88828"
-        );
+        let keyhash = Ed25519KeyHash::from_bytes(vec![143, 180, 186, 93, 223, 42, 243, 7, 81, 98, 86, 125, 97, 69, 110, 52, 130, 243, 244, 98, 246, 13, 33, 212, 128, 168, 136, 40]).unwrap();
+        assert_eq!(hex::encode(&keyhash.to_bytes()), "8fb4ba5ddf2af3075162567d61456e3482f3f462f60d21d480a88828");
 
         let script = NativeScript::new_script_pubkey(&ScriptPubkey::new(&keyhash));
 
         let script_hash = script.hash();
 
-        assert_eq!(
-            hex::encode(&script_hash.to_bytes()),
-            "187b8d3ddcb24013097c003da0b8d8f7ddcf937119d8f59dccd05a0f"
-        );
+        assert_eq!(hex::encode(&script_hash.to_bytes()), "187b8d3ddcb24013097c003da0b8d8f7ddcf937119d8f59dccd05a0f");
     }
 
     #[test]
     fn asset_name_ord() {
+
         let name1 = AssetName::new(vec![0u8, 1, 2, 3]).unwrap();
         let name11 = AssetName::new(vec![0u8, 1, 2, 3]).unwrap();
 
