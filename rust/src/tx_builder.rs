use super::*;
use super::fees;
use super::utils;
use std::collections::{BTreeMap, BTreeSet};

// comes from witsVKeyNeeded in the Ledger spec
fn witness_keys_for_cert(cert_enum: &Certificate, keys: &mut BTreeSet<Ed25519KeyHash>) {
    match &cert_enum.0 {
        // stake key registrations do not require a witness
        CertificateEnum::StakeRegistration(_cert) => {},
        CertificateEnum::StakeDeregistration(cert) => {
            keys.insert(cert.stake_credential().to_keyhash().unwrap());
        },
        CertificateEnum::StakeDelegation(cert) => {
            keys.insert(cert.stake_credential().to_keyhash().unwrap());
        },
        CertificateEnum::PoolRegistration(cert) => {
            for owner in &cert.pool_params().pool_owners().0 {
                keys.insert(owner.clone());
            }
            keys.insert(
                Ed25519KeyHash::from_bytes(cert.pool_params().operator().to_bytes()).unwrap()
            );
        },
        CertificateEnum::PoolRetirement(cert) => {
            keys.insert(
                Ed25519KeyHash::from_bytes(cert.pool_keyhash().to_bytes()).unwrap()
            );
        },
        CertificateEnum::GenesisKeyDelegation(cert) => {
            keys.insert(
                Ed25519KeyHash::from_bytes(cert.genesis_delegate_hash().to_bytes()).unwrap()
            );
        },
        // not witness as there is no single core node or genesis key that posts the certificate
        CertificateEnum::MoveInstantaneousRewardsCert(_cert) => {},
    }
}

fn fake_private_key() -> Bip32PrivateKey {
    Bip32PrivateKey::from_bytes(
        &[0xb8, 0xf2, 0xbe, 0xce, 0x9b, 0xdf, 0xe2, 0xb0, 0x28, 0x2f, 0x5b, 0xad, 0x70, 0x55, 0x62, 0xac, 0x99, 0x6e, 0xfb, 0x6a, 0xf9, 0x6b, 0x64, 0x8f,
            0x44, 0x45, 0xec, 0x44, 0xf4, 0x7a, 0xd9, 0x5c, 0x10, 0xe3, 0xd7, 0x2f, 0x26, 0xed, 0x07, 0x54, 0x22, 0xa3, 0x6e, 0xd8, 0x58, 0x5c, 0x74, 0x5a,
            0x0e, 0x11, 0x50, 0xbc, 0xce, 0xba, 0x23, 0x57, 0xd0, 0x58, 0x63, 0x69, 0x91, 0xf3, 0x8a, 0x37, 0x91, 0xe2, 0x48, 0xde, 0x50, 0x9c, 0x07, 0x0d,
            0x81, 0x2a, 0xb2, 0xfd, 0xa5, 0x78, 0x60, 0xac, 0x87, 0x6b, 0xc4, 0x89, 0x19, 0x2c, 0x1e, 0xf4, 0xce, 0x25, 0x3c, 0x19, 0x7e, 0xe2, 0x19, 0xa4]
    ).unwrap()
}

fn fake_key_hash() -> Ed25519KeyHash {
    Ed25519KeyHash::from_bytes(
        vec![142, 239, 181, 120, 142, 135, 19, 200, 68, 223, 211, 43, 46, 145, 222, 30, 48, 159, 239, 255, 213, 85, 248, 39, 204, 158, 225, 100]
    ).unwrap()
}

// tx_body must be the result of building from tx_builder
// constructs the rest of the Transaction using fake witness data of the correct length
// for use in calculating the size of the final Transaction
fn fake_full_tx(tx_builder: &TransactionBuilder, body: TransactionBody) -> Result<Transaction, JsError> {
    let fake_key_root = fake_private_key();
    let fake_key_hash = fake_key_hash();

    // recall: this includes keys for input, certs and withdrawals
    let vkeys = match tx_builder.input_types.vkeys.len() {
        0 => None,
        x => {
            let mut result = Vkeywitnesses::new();
            let raw_key = fake_key_root.to_raw_key();
            for _i in 0..x {
                result.add(&Vkeywitness::new(
                    &Vkey::new(&raw_key.to_public()),
                    &raw_key.sign([1u8; 100].as_ref())
                ));
            }
            Some(result)
        },
    };
    let script_keys: Option<NativeScripts> = match tx_builder.input_types.scripts.len() {
        0 => None,
        _x => {
            // TODO: figure out how to populate fake witnesses for these
            return Err(JsError::from_str("Script inputs not supported yet"))
        },
    };
    let bootstrap_keys = match tx_builder.input_types.bootstraps.len() {
        0 => None,
        _x => {
            let mut result = BootstrapWitnesses::new();
            for addr in &tx_builder.input_types.bootstraps {
                // picking icarus over daedalus for fake witness generation shouldn't matter
                result.add(&make_icarus_bootstrap_witness(
                    &hash_transaction(&body),
                    &ByronAddress::from_bytes(addr.clone()).unwrap(),
                    &fake_key_root
                ));
            }
            Some(result)
        },
    };
    let full_script_keys = match &tx_builder.mint {
        None => script_keys,
        Some(mint) => {
            let mut ns = script_keys
                .map(|sk| { sk.clone() })
                .unwrap_or(NativeScripts::new());
            let spk = ScriptPubkey::new(&fake_key_hash);
            mint.keys().0.iter().for_each(|_p| {
                ns.add(&NativeScript::new_script_pubkey(&spk));
            });
            Some(ns)
        }
    };
    let witness_set = TransactionWitnessSet {
        vkeys: vkeys,
        native_scripts: full_script_keys,
        bootstraps: bootstrap_keys,
        // TODO: plutus support?
        plutus_scripts: None,
        plutus_data: None,
        redeemers: None,
    };
    Ok(Transaction {
        body,
        witness_set,
        is_valid: true,
        auxiliary_data: tx_builder.auxiliary_data.clone(),
    })
}

fn min_fee(tx_builder: &TransactionBuilder) -> Result<Coin, JsError> {
    let full_tx = fake_full_tx(tx_builder, tx_builder.build()?)?;
    fees::min_fee(&full_tx, &tx_builder.config.fee_algo)
}


// We need to know how many of each type of witness will be in the transaction so we can calculate the tx fee
#[derive(Clone, Debug)]
struct MockWitnessSet {
    vkeys: BTreeSet<Ed25519KeyHash>,
    scripts: BTreeSet<ScriptHash>,
    bootstraps: BTreeSet<Vec<u8>>,
}

#[derive(Clone, Debug)]
struct TxBuilderInput {
    input: TransactionInput,
    amount: Value, // we need to keep track of the amount in the inputs for input selection
}

#[wasm_bindgen]
pub enum CoinSelectionStrategyCIP2 {
    /// Performs CIP2's Largest First ada-only selection. Will error if outputs contain non-ADA assets.
    LargestFirst,
    /// Performs CIP2's Random Improve ada-only selection. Will error if outputs contain non-ADA assets.
    RandomImprove,
    /// Same as LargestFirst, but before adding ADA, will insert by largest-first for each asset type.
    LargestFirstMultiAsset,
    /// Same as RandomImprove, but before adding ADA, will insert by random-improve for each asset type.
    RandomImproveMultiAsset,
}

#[wasm_bindgen]
#[derive(Clone, Debug)]
pub struct TransactionBuilderConfig {
    fee_algo: fees::LinearFee,
    pool_deposit: BigNum,      // protocol parameter
    key_deposit: BigNum,       // protocol parameter
    max_value_size: u32,       // protocol parameter
    max_tx_size: u32,          // protocol parameter
    coins_per_utxo_word: Coin, // protocol parameter
    prefer_pure_change: bool,
}

#[wasm_bindgen]
#[derive(Clone, Debug)]
pub struct TransactionBuilderConfigBuilder {
    fee_algo: Option<fees::LinearFee>,
    pool_deposit: Option<BigNum>,      // protocol parameter
    key_deposit: Option<BigNum>,       // protocol parameter
    max_value_size: Option<u32>,       // protocol parameter
    max_tx_size: Option<u32>,          // protocol parameter
    coins_per_utxo_word: Option<Coin>, // protocol parameter
    prefer_pure_change: bool,
}

#[wasm_bindgen]
impl TransactionBuilderConfigBuilder {
    pub fn new() -> Self {
        Self {
            fee_algo: None,
            pool_deposit: None,
            key_deposit: None,
            max_value_size: None,
            max_tx_size: None,
            coins_per_utxo_word: None,
            prefer_pure_change: false,
        }
    }

    pub fn fee_algo(mut self, fee_algo: fees::LinearFee) -> Self {
        self.fee_algo = Some(fee_algo);
        self
    }

    pub fn pool_deposit(mut self, pool_deposit: BigNum) -> Self {
        self.pool_deposit = Some(pool_deposit);
        self
    }

    pub fn key_deposit(mut self, key_deposit: BigNum) -> Self {
        self.key_deposit = Some(key_deposit);
        self
    }

    pub fn max_value_size(mut self, max_value_size: u32) -> Self {
        self.max_value_size = Some(max_value_size);
        self
    }

    pub fn max_tx_size(mut self, max_tx_size: u32) -> Self {
        self.max_tx_size = Some(max_tx_size);
        self
    }

    pub fn coins_per_utxo_word(mut self, coins_per_utxo_word: Coin) -> Self {
        self.coins_per_utxo_word = Some(coins_per_utxo_word);
        self
    }

    pub fn prefer_pure_change(mut self, prefer_pure_change: bool) -> Self {
        self.prefer_pure_change = prefer_pure_change;
        self
    }

    pub fn build(self) -> Result<TransactionBuilderConfig, JsError> {
        Ok(TransactionBuilderConfig {
            fee_algo: self.fee_algo.ok_or(JsError::from_str("uninitialized field: fee_algo"))?,
            pool_deposit: self.pool_deposit.ok_or(JsError::from_str("uninitialized field: pool_deposit"))?,
            key_deposit: self.key_deposit.ok_or(JsError::from_str("uninitialized field: key_deposit"))?,
            max_value_size: self.max_value_size.ok_or(JsError::from_str("uninitialized field: max_value_size"))?,
            max_tx_size: self.max_tx_size.ok_or(JsError::from_str("uninitialized field: max_tx_size"))?,
            coins_per_utxo_word: self.coins_per_utxo_word.ok_or(JsError::from_str("uninitialized field: coins_per_utxo_word"))?,
            prefer_pure_change: self.prefer_pure_change,
        })
    }
}

#[wasm_bindgen]
#[derive(Clone, Debug)]
pub struct TransactionBuilder {
    config: TransactionBuilderConfig,
    inputs: Vec<TxBuilderInput>,
    outputs: TransactionOutputs,
    fee: Option<Coin>,
    ttl: Option<Slot>, // absolute slot number
    certs: Option<Certificates>,
    withdrawals: Option<Withdrawals>,
    auxiliary_data: Option<AuxiliaryData>,
    validity_start_interval: Option<Slot>,
    input_types: MockWitnessSet,
    mint: Option<Mint>,
    inputs_auto_added: bool,
}

#[wasm_bindgen]
impl TransactionBuilder {
    /// This automatically selects and adds inputs from {inputs} consisting of just enough to cover
    /// the outputs that have already been added.
    /// This should be called after adding all certs/outputs/etc and will be an error otherwise.
    /// Uses CIP2: https://github.com/cardano-foundation/CIPs/blob/master/CIP-0002/CIP-0002.md
    /// Adding a change output must be called after via TransactionBuilder::add_change_if_needed()
    /// This function, diverging from CIP2, takes into account fees and will attempt to add additional
    /// inputs to cover the minimum fees. This does not, however, set the txbuilder's fee.
    pub fn add_inputs_from(&mut self, inputs: &TransactionUnspentOutputs, strategy: CoinSelectionStrategyCIP2) -> Result<(), JsError> {
<<<<<<< HEAD
        let available_inputs = &inputs.0.clone();
        let mut input_total = self
            .get_explicit_input()?
            .checked_add(&self.get_implicit_input()?)?;
=======
        let mut available_inputs = inputs.0.clone();
        let mut input_total = self.get_total_input()?;
>>>>>>> 285c6bd4
        let mut output_total = self
            .get_explicit_output()?
            .checked_add(&Value::new(&self.get_deposit()?))?
            .checked_add(&Value::new(&self.min_fee()?))?;
        match strategy {
            CoinSelectionStrategyCIP2::LargestFirst => {
                if self.outputs.0.iter().any(|output| output.amount.multiasset.is_some()) {
                    return Err(JsError::from_str("Multiasset values not supported by LargestFirst. Please use LargestFirstMultiAsset"));
                }
                self.cip2_largest_first_by(
                    available_inputs,
                    &mut (0..available_inputs.len()).collect(),
                    &mut input_total,
                    &mut output_total,
                    |value| Some(value.coin))?;
            },
            CoinSelectionStrategyCIP2::RandomImprove => {
                if self.outputs.0.iter().any(|output| output.amount.multiasset.is_some()) {
                    return Err(JsError::from_str("Multiasset values not supported by RandomImprove. Please use RandomImproveMultiAsset"));
                }
                use rand::Rng;
                let mut rng = rand::thread_rng();
                let mut available_indices = (0..available_inputs.len()).collect::<BTreeSet<usize>>();
                self.cip2_random_improve_by(
                    available_inputs,
                    &mut available_indices,
                    &mut input_total,
                    &mut output_total,
                    |value| Some(value.coin),
                    &mut rng)?;
                // Phase 3: add extra inputs needed for fees (not covered by CIP-2)
                // We do this at the end because this new inputs won't be associated with
                // a specific output, so the improvement algorithm we do above does not apply here.
                while input_total.coin < output_total.coin {
                    if available_indices.is_empty() {
                        return Err(JsError::from_str("UTxO Balance Insufficient[x]"));
                    }
                    let i = *available_indices.iter().nth(rng.gen_range(0..available_indices.len())).unwrap();
                    available_indices.remove(&i);
                    let input = &available_inputs[i];
                    let input_fee = self.fee_for_input(&input.output.address, &input.input, &input.output.amount)?;
                    self.add_input(&input.output.address, &input.input, &input.output.amount);
                    input_total = input_total.checked_add(&input.output.amount)?;
                    output_total = output_total.checked_add(&Value::new(&input_fee))?;
                }
            },
            CoinSelectionStrategyCIP2::LargestFirstMultiAsset => {
                // indices into {available_inputs} for inputs that contain {policy_id}:{asset_name}
                let mut available_indices = (0..available_inputs.len()).collect::<Vec<usize>>();
                // run largest-fist by each asset type
                if let Some(ma) = output_total.multiasset.clone() {
                    for (policy_id, assets) in ma.0.iter() {
                        for (asset_name, asset_amount) in assets.0.iter() {
                            self.cip2_largest_first_by(
                                available_inputs,
                                &mut available_indices,
                                &mut input_total,
                                &mut output_total,
                                |value| value.multiasset.as_ref()?.get(policy_id)?.get(asset_name))?;
                        }
                    }
                }
                // add in remaining ADA
                self.cip2_largest_first_by(
                    available_inputs,
                    &mut available_indices,
                    &mut input_total,
                    &mut output_total,
                    |value| Some(value.coin))?;
            },
            CoinSelectionStrategyCIP2::RandomImproveMultiAsset => {
                use rand::Rng;
                let mut rng = rand::thread_rng();
                let mut available_indices = (0..available_inputs.len()).collect::<BTreeSet<usize>>();
                // run random-improve by each asset type
                if let Some(ma) = output_total.multiasset.clone() {
                    for (policy_id, assets) in ma.0.iter() {
                        for (asset_name, asset_amount) in assets.0.iter() {
                            self.cip2_random_improve_by(
                                available_inputs,
                                &mut available_indices,
                                &mut input_total,
                                &mut output_total,
                                |value| value.multiasset.as_ref()?.get(policy_id)?.get(asset_name),
                                &mut rng)?;
                        }
                    }
                }
                // add in remaining ADA
                self.cip2_random_improve_by(
                    available_inputs,
                    &mut available_indices,
                    &mut input_total,
                    &mut output_total,
                    |value| Some(value.coin),
                    &mut rng)?;
                // Phase 3: add extra inputs needed for fees (not covered by CIP-2)
                // We do this at the end because this new inputs won't be associated with
                // a specific output, so the improvement algorithm we do above does not apply here.
                while input_total.coin < output_total.coin {
                    if available_indices.is_empty() {
                        return Err(JsError::from_str("UTxO Balance Insufficient[x]"));
                    }
                    let i = *available_indices.iter().nth(rng.gen_range(0..available_indices.len())).unwrap();
                    available_indices.remove(&i);
                    let input = &available_inputs[i];
                    let input_fee = self.fee_for_input(&input.output.address, &input.input, &input.output.amount)?;
                    self.add_input(&input.output.address, &input.input, &input.output.amount);
                    input_total = input_total.checked_add(&input.output.amount)?;
                    output_total = output_total.checked_add(&Value::new(&input_fee))?;
                }
            },
        }

        Ok(())
    }

    fn cip2_largest_first_by<F>(
        &mut self,
        available_inputs: &Vec<TransactionUnspentOutput>,
        available_indices: &mut Vec<usize>,
        input_total: &mut Value,
        output_total: &mut Value,
        by: F) -> Result<(), JsError>
    where
        F: Fn(&Value) -> Option<BigNum> {
        let mut relevant_indices = available_indices.clone();
        relevant_indices.retain(|i| by(&available_inputs[*i].output.amount).is_some());
        // ordered in ascending order by predicate {by}
        relevant_indices.sort_by_key(|i| by(&available_inputs[*i].output.amount).expect("filtered above"));

        // iterate in decreasing order for predicate {by}
        for i in relevant_indices.iter().rev() {
            if by(input_total).unwrap_or(BigNum::zero()) >= by(output_total).expect("do not call on asset types that aren't in the output") {
                break;
            }
            let input = &available_inputs[*i];
            // differing from CIP2, we include the needed fees in the targets instead of just output values
            let input_fee = self.fee_for_input(&input.output.address, &input.input, &input.output.amount)?;
            self.add_input(&input.output.address, &input.input, &input.output.amount);
            *input_total = input_total.checked_add(&input.output.amount)?;
            *output_total = output_total.checked_add(&Value::new(&input_fee))?;
            available_indices.swap_remove(available_indices.iter().position(|j| i == j).unwrap());
        }

        if by(input_total).unwrap_or(BigNum::zero()) < by(output_total).expect("do not call on asset types that aren't in the output") {
            return Err(JsError::from_str("UTxO Balance Insufficient"));
        }

        Ok(())
    }

    fn cip2_random_improve_by<F>(
        &mut self,
        available_inputs: &Vec<TransactionUnspentOutput>,
        available_indices: &mut BTreeSet<usize>,
        input_total: &mut Value,
        output_total: &mut Value,
        by: F,
        rng: &mut rand::rngs::ThreadRng) -> Result<(), JsError>
    where
        F: Fn(&Value) -> Option<BigNum> {
        use rand::Rng;
        // Phase 1: Random Selection
        let mut relevant_indices = available_indices.iter()
            .filter(|i| by(&available_inputs[**i].output.amount).is_some())
            .cloned()
            .collect::<Vec<usize>>();
        let mut associated_indices: BTreeMap<TransactionOutput, Vec<usize>> = BTreeMap::new();
        let mut outputs = self.outputs.0.iter()
            .filter(|output| by(&output.amount).is_some())
            .cloned()
            .collect::<Vec<TransactionOutput>>();
        outputs.sort_by_key(|output| by(&output.amount).expect("filtered above"));
        for output in outputs.iter().rev() {
            // TODO: how should we adapt this to inputs being associated when running for other assets?
            // if we do these two phases for each asset and don't take into account the other runs for other assets
            // then we over-add (and potentially fail if we don't have plenty of inputs)
            // On the other hand, the improvement phase it difficult to determine if a change is an improvement
            // if we're trying to improve for multiple assets at a time without knowing how important each input is
            // e.g. maybe we have lots of asset A but not much of B
            // For now I will just have this be entirely separarte per-asset but we might want to in a later commit
            // consider the improvements separately and have it take some kind of dot product / distance for assets
            // during the improvement phase and have the improvement phase target multiple asset types at once.
            // One issue with that is how to scale in between differnet assets. We could maybe normalize them by
            // dividing each asset type by the sum of the required asset type in all outputs.
            // Another possibility for adapting this to multiasstes is when associating an input x for asset type a
            // we try and subtract all other assets b != a from the outputs we're trying to cover.
            // It might make sense to diverge further and not consider it per-output and to instead just match against
            // the sum of all outputs as one single value.
            let mut added = BigNum::zero();
            let needed = by(&output.amount).unwrap();
            while added < needed {
                if relevant_indices.is_empty() {
                    return Err(JsError::from_str("UTxO Balance Insufficient"));
                }
                let random_index = rng.gen_range(0..relevant_indices.len());
                let i = relevant_indices.swap_remove(random_index);
                available_indices.remove(&i);
                let input = &available_inputs[i];
                added = added.checked_add(&by(&input.output.amount).expect("do not call on asset types that aren't in the output"))?;
                associated_indices.entry(output.clone()).or_default().push(i);
            }
        }
        if !relevant_indices.is_empty() {
            // Phase 2: Improvement
            for output in outputs.iter_mut() {
                let associated = associated_indices.get_mut(output).unwrap();
                for i in associated.iter_mut() {
                    let random_index = rng.gen_range(0..relevant_indices.len());
                    let j: &mut usize = relevant_indices.get_mut(random_index).unwrap();
                    let input = &available_inputs[*i];
                    let new_input = &available_inputs[*j];
                    let cur = from_bignum(&input.output.amount.coin);
                    let new = from_bignum(&new_input.output.amount.coin);
                    let min = from_bignum(&output.amount.coin);
                    let ideal = 2 * min;
                    let max = 3 * min;
                    let move_closer = (ideal as i128 - new as i128).abs() < (ideal as i128 - cur as i128).abs();
                    let not_exceed_max = new < max;
                    if move_closer && not_exceed_max {
                        std::mem::swap(i, j);
                        available_indices.insert(*i);
                        available_indices.remove(j);
                    }
                }
            }
        }

        // after finalizing the improvement we need to actually add these results to the builder
        for output in outputs.iter() {
            let associated = associated_indices.get_mut(output).unwrap();
            for i in associated_indices.get(output).unwrap().iter() {
                let input = &available_inputs[*i];
                let input_fee = self.fee_for_input(&input.output.address, &input.input, &input.output.amount)?;
                self.add_input(&input.output.address, &input.input, &input.output.amount);
                *input_total = input_total.checked_add(&input.output.amount)?;
                *output_total = output_total.checked_add(&Value::new(&input_fee))?;
            }
        }

        Ok(())
    }

    /// We have to know what kind of inputs these are to know what kind of mock witnesses to create since
    /// 1) mock witnesses have different lengths depending on the type which changes the expecting fee
    /// 2) Witnesses are a set so we need to get rid of duplicates to avoid over-estimating the fee
    pub fn add_key_input(&mut self, hash: &Ed25519KeyHash, input: &TransactionInput, amount: &Value) {
        self.inputs.push(TxBuilderInput {
            input: input.clone(),
            amount: amount.clone(),
        });
        self.input_types.vkeys.insert(hash.clone());
    }
    pub fn add_script_input(&mut self, hash: &ScriptHash, input: &TransactionInput, amount: &Value) {
        self.inputs.push(TxBuilderInput {
            input: input.clone(),
            amount: amount.clone(),
        });
        self.input_types.scripts.insert(hash.clone());
    }
    pub fn add_bootstrap_input(&mut self, hash: &ByronAddress, input: &TransactionInput, amount: &Value) {
        self.inputs.push(TxBuilderInput {
            input: input.clone(),
            amount: amount.clone(),
        });
        self.input_types.bootstraps.insert(hash.to_bytes());
    }

    pub fn add_input(&mut self, address: &Address, input: &TransactionInput, amount: &Value) {
        match &BaseAddress::from_address(address) {
            Some(addr) => {
                match &addr.payment_cred().to_keyhash() {
                    Some(hash) => return self.add_key_input(hash, input, amount),
                    None => (),
                }
                match &addr.payment_cred().to_scripthash() {
                    Some(hash) => return self.add_script_input(hash, input, amount),
                    None => (),
                }
            },
            None => (),
        }
        match &EnterpriseAddress::from_address(address) {
            Some(addr) => {
                match &addr.payment_cred().to_keyhash() {
                    Some(hash) => return self.add_key_input(hash, input, amount),
                    None => (),
                }
                match &addr.payment_cred().to_scripthash() {
                    Some(hash) => return self.add_script_input(hash, input, amount),
                    None => (),
                }
            },
            None => (),
        }
        match &PointerAddress::from_address(address) {
            Some(addr) => {
                match &addr.payment_cred().to_keyhash() {
                    Some(hash) => return self.add_key_input(hash, input, amount),
                    None => (),
                }
                match &addr.payment_cred().to_scripthash() {
                    Some(hash) => return self.add_script_input(hash, input, amount),
                    None => (),
                }
            },
            None => (),
        }
        match &ByronAddress::from_address(address) {
            Some(addr) => {
                return self.add_bootstrap_input(addr, input, amount);
            },
            None => (),
        }
    }

    /// calculates how much the fee would increase if you added a given output
    pub fn fee_for_input(&self, address: &Address, input: &TransactionInput, amount: &Value) -> Result<Coin, JsError> {
        let mut self_copy = self.clone();

        // we need some value for these for it to be a a valid transaction
        // but since we're only calculating the difference between the fee of two transactions
        // it doesn't matter what these are set as, since it cancels out
        self_copy.set_fee(&to_bignum(0));

        let fee_before = min_fee(&self_copy)?;

        self_copy.add_input(&address, &input, &amount);
        let fee_after = min_fee(&self_copy)?;
        fee_after.checked_sub(&fee_before)
    }

    /// Add output by specifying the Address and Value
    pub fn add_output_amount(&mut self, address: &Address, amount: &Value) -> Result<(), JsError> {
        self.add_output(&TransactionOutput::new(address, amount))
    }

    /// Add output by specifying the Address and Coin (BigNum)
    /// Output will have no additional assets
    pub fn add_output_coin(&mut self, address: &Address, coin: &Coin) -> Result<(), JsError> {
        self.add_output_amount(address, &Value::new(coin))
    }

    /// Add output by specifying the Address, the Coin (BigNum), and the MultiAsset
    pub fn add_output_coin_and_asset(
        &mut self,
        address: &Address,
        coin: &Coin,
        multiasset: &MultiAsset,
    ) -> Result<(), JsError> {
        let mut val = Value::new(coin);
        val.set_multiasset(multiasset);
        self.add_output_amount(address, &val)
    }

    /// Add output by specifying the Address and the MultiAsset
    /// The output will be set to contain the minimum required amount of Coin
    pub fn add_output_asset_and_min_required_coin(
        &mut self,
        address: &Address,
        multiasset: &MultiAsset,
    ) -> Result<(), JsError> {
        let min_possible_coin = min_pure_ada(&self.config.coins_per_utxo_word)?;
        let mut value = Value::new(&min_possible_coin);
        value.set_multiasset(multiasset);
        let required_coin = min_ada_required(
            &value,
            false,
            &self.config.coins_per_utxo_word,
        )?;
        self.add_output_coin_and_asset(address, &required_coin, multiasset)
    }

    /// Add explicit output via a TransactionOutput object
    pub fn add_output(&mut self, output: &TransactionOutput) -> Result<(), JsError> {
        let value_size = output.amount.to_bytes().len();
        if value_size > self.config.max_value_size as usize {
            return Err(JsError::from_str(&format!(
                "Maximum value size of {} exceeded. Found: {}",
                self.config.max_value_size,
                value_size
            )));
        }
        let min_ada = min_ada_required(
            &output.amount(),
            false,
            &self.config.coins_per_utxo_word,
        )?;
        if output.amount().coin() < min_ada {
            Err(JsError::from_str(&format!(
                "Value {} less than the minimum UTXO value {}",
                from_bignum(&output.amount().coin()),
                from_bignum(&min_ada)
            )))
        } else {
            self.outputs.add(output);
            Ok(())
        }
    }

    /// calculates how much the fee would increase if you added a given output
    pub fn fee_for_output(&self, output: &TransactionOutput) -> Result<Coin, JsError> {
        let mut self_copy = self.clone();

        // we need some value for these for it to be a a valid transaction
        // but since we're only calculating the different between the fee of two transactions
        // it doesn't matter what these are set as, since it cancels out
        self_copy.set_fee(&to_bignum(0));

        let fee_before = min_fee(&self_copy)?;

        self_copy.add_output(&output)?;
        let fee_after = min_fee(&self_copy)?;
        fee_after.checked_sub(&fee_before)
    }

    pub fn set_fee(&mut self, fee: &Coin) {
        self.fee = Some(fee.clone())
    }

    pub fn set_ttl(&mut self, ttl: Slot) {
        self.ttl = Some(ttl)
    }

    pub fn set_validity_start_interval(&mut self, validity_start_interval: Slot) {
        self.validity_start_interval = Some(validity_start_interval)
    }

    pub fn set_certs(&mut self, certs: &Certificates) {
        self.certs = Some(certs.clone());
        for cert in &certs.0 {
            witness_keys_for_cert(cert, &mut self.input_types.vkeys);
        };
    }

    pub fn set_withdrawals(&mut self, withdrawals: &Withdrawals) {
        self.withdrawals = Some(withdrawals.clone());
        for (withdrawal, _coin) in &withdrawals.0 {
            self.input_types.vkeys.insert(withdrawal.payment_cred().to_keyhash().unwrap().clone());
        };
    }

    pub fn get_auxiliary_data(&self) -> Option<AuxiliaryData> {
        self.auxiliary_data.clone()
    }

    /// Set explicit auxiliary data via an AuxiliaryData object
    /// It might contain some metadata plus native or Plutus scripts
    pub fn set_auxiliary_data(&mut self, auxiliary_data: &AuxiliaryData) {
        self.auxiliary_data = Some(auxiliary_data.clone())
    }

    /// Set metadata using a GeneralTransactionMetadata object
    /// It will be set to the existing or new auxiliary data in this builder
    pub fn set_metadata(&mut self, metadata: &GeneralTransactionMetadata) {
        let mut aux = self.auxiliary_data.as_ref().cloned().unwrap_or(AuxiliaryData::new());
        aux.set_metadata(metadata);
        self.set_auxiliary_data(&aux);
    }

    /// Add a single metadatum using TransactionMetadatumLabel and TransactionMetadatum objects
    /// It will be securely added to existing or new metadata in this builder
    pub fn add_metadatum(&mut self, key: &TransactionMetadatumLabel, val: &TransactionMetadatum) {
        let mut metadata = self.auxiliary_data.as_ref()
            .map(|aux| { aux.metadata().as_ref().cloned() })
            .unwrap_or(None)
            .unwrap_or(GeneralTransactionMetadata::new());
        metadata.insert(key, val);
        self.set_metadata(&metadata);
    }

    /// Add a single JSON metadatum using a TransactionMetadatumLabel and a String
    /// It will be securely added to existing or new metadata in this builder
    pub fn add_json_metadatum(
        &mut self,
        key: &TransactionMetadatumLabel,
        val: String,
    ) -> Result<(), JsError> {
        self.add_json_metadatum_with_schema(key, val, MetadataJsonSchema::NoConversions)
    }

    /// Add a single JSON metadatum using a TransactionMetadatumLabel, a String, and a MetadataJsonSchema object
    /// It will be securely added to existing or new metadata in this builder
    pub fn add_json_metadatum_with_schema(
        &mut self,
        key: &TransactionMetadatumLabel,
        val: String,
        schema: MetadataJsonSchema,
    ) -> Result<(), JsError> {
        let metadatum = encode_json_str_to_metadatum(val, schema)?;
        self.add_metadatum(key, &metadatum);
        Ok(())
    }

    /// Set explicit Mint object to this builder
    /// it will replace any previously existing mint
    pub fn set_mint(&mut self, mint: &Mint) {
        self.mint = Some(mint.clone());
    }

    /// Add a mint entry to this builder using a PolicyID and MintAssets object
    /// It will be securely added to existing or new Mint in this builder
    /// It will replace any existing mint assets with the same PolicyID
    pub fn set_mint_asset(&mut self, policy_id: &PolicyID, mint_assets: &MintAssets) {
        let mut mint = self.mint.as_ref().cloned().unwrap_or(Mint::new());
        mint.insert(policy_id, mint_assets);
        self.set_mint(&mint);
    }

    /// Add a mint entry to this builder using a PolicyID, AssetName, and Int object for amount
    /// It will be securely added to existing or new Mint in this builder
    /// It will replace any previous existing amount same PolicyID and AssetName
    pub fn add_mint_asset(&mut self, policy_id: &PolicyID, asset_name: &AssetName, amount: Int) {
        let mut asset = self.mint.as_ref()
            .map(|m| { m.get(policy_id).as_ref().cloned() })
            .unwrap_or(None)
            .unwrap_or(MintAssets::new());
        asset.insert(asset_name, amount);
        self.set_mint_asset(policy_id, &asset);
    }

    /// Add a mint entry together with an output to this builder
    /// Using a PolicyID, AssetName, Int for amount, Address, and Coin (BigNum) objects
    /// The asset will be securely added to existing or new Mint in this builder
    /// A new output will be added with the specified Address, the Coin value, and the minted asset
    pub fn add_mint_asset_and_output(
        &mut self,
        policy_id: &PolicyID,
        asset_name: &AssetName,
        amount: Int,
        address: &Address,
        output_coin: &Coin,
    ) -> Result<(), JsError> {
        if !amount.is_positive() {
            return Err(JsError::from_str("Output value must be positive!"));
        }
        self.add_mint_asset(policy_id, asset_name, amount.clone());
        let multiasset = Mint::new_from_entry(
            policy_id,
            &MintAssets::new_from_entry(asset_name, amount.clone())
        ).as_positive_multiasset();
        self.add_output_coin_and_asset(address, output_coin, &multiasset)
    }

    /// Add a mint entry together with an output to this builder
    /// Using a PolicyID, AssetName, Int for amount, and Address objects
    /// The asset will be securely added to existing or new Mint in this builder
    /// A new output will be added with the specified Address and the minted asset
    /// The output will be set to contain the minimum required amount of Coin
    pub fn add_mint_asset_and_output_min_required_coin(
        &mut self,
        policy_id: &PolicyID,
        asset_name: &AssetName,
        amount: Int,
        address: &Address,
    ) -> Result<(), JsError> {
        if !amount.is_positive() {
            return Err(JsError::from_str("Output value must be positive!"));
        }
        self.add_mint_asset(policy_id, asset_name, amount.clone());
        let multiasset = Mint::new_from_entry(
            policy_id,
            &MintAssets::new_from_entry(asset_name, amount.clone())
        ).as_positive_multiasset();
        self.add_output_asset_and_min_required_coin(address, &multiasset)
    }

    pub fn new(cfg: &TransactionBuilderConfig) -> Self {
        Self {
            config: cfg.clone(),
            inputs: Vec::new(),
            outputs: TransactionOutputs::new(),
            fee: None,
            ttl: None,
            certs: None,
            withdrawals: None,
            auxiliary_data: None,
            input_types: MockWitnessSet {
                vkeys: BTreeSet::new(),
                scripts: BTreeSet::new(),
                bootstraps: BTreeSet::new(),
            },
            validity_start_interval: None,
            mint: None,
            inputs_auto_added: false,
        }
    }

    /// does not include refunds or withdrawals
    pub fn get_explicit_input(&self) -> Result<Value, JsError> {
        self.inputs
            .iter()
            .try_fold(Value::zero(), |acc, ref tx_builder_input| {
                acc.checked_add(&tx_builder_input.amount)
            })
    }

    /// withdrawals and refunds
    pub fn get_implicit_input(&self) -> Result<Value, JsError> {
        internal_get_implicit_input(
            &self.withdrawals,
            &self.certs,
            &self.config.pool_deposit,
            &self.config.key_deposit,
        )
    }

    /// Returns mint as tuple of (mint_value, burn_value) or two zero values
    fn get_mint_as_values(&self) -> (Value, Value) {
        self.mint.as_ref().map(|m| {
            (Value::new_from_assets(&m.as_positive_multiasset()),
             Value::new_from_assets(&m.as_negative_multiasset()))
        }).unwrap_or((Value::zero(), Value::zero()))
    }

    fn get_total_input(&self) -> Result<Value, JsError> {
        let (mint_value, burn_value) = self.get_mint_as_values();
        self.get_explicit_input()?
            .checked_add(&self.get_implicit_input()?)?
            .checked_add(&mint_value)?
            .checked_sub(&burn_value)
    }

    /// does not include fee
    pub fn get_explicit_output(&self) -> Result<Value, JsError> {
        self.outputs
            .0
            .iter()
            .try_fold(Value::new(&to_bignum(0)), |acc, ref output| {
                acc.checked_add(&output.amount())
            })
    }

    pub fn get_deposit(&self) -> Result<Coin, JsError> {
        internal_get_deposit(
            &self.certs,
            &self.config.pool_deposit,
            &self.config.key_deposit,
        )
    }

    pub fn get_fee_if_set(&self) -> Option<Coin> {
        self.fee.clone()
    }

    /// Warning: this function will mutate the /fee/ field
    /// Make sure to call this function last after setting all other tx-body properties
    /// Editing inputs, outputs, mint, etc. after change been calculated
    /// might cause a mismatch in calculated fee versus the required fee
    pub fn add_change_if_needed(&mut self, address: &Address) -> Result<bool, JsError> {
        let fee = match &self.fee {
            None => self.min_fee(),
            // generating the change output involves changing the fee
            Some(_x) => {
                return Err(JsError::from_str(
                    "Cannot calculate change if fee was explicitly specified",
                ))
            }
        }?;

        let input_total = self.get_total_input()?;

        let output_total = self
            .get_explicit_output()?
            .checked_add(&Value::new(&self.get_deposit()?))?;

        use std::cmp::Ordering;
        match &input_total.partial_cmp(&output_total.checked_add(&Value::new(&fee))?) {
            Some(Ordering::Equal) => {
                // recall: min_fee assumed the fee was the maximum possible so we definitely have enough input to cover whatever fee it ends up being
                self.set_fee(&input_total.checked_sub(&output_total)?.coin());
                Ok(false)
            },
            Some(Ordering::Less) => Err(JsError::from_str("Insufficient input in transaction")),
            Some(Ordering::Greater) => {
                fn has_assets(ma: Option<MultiAsset>) -> bool {
                    ma.map(|assets| assets.len() > 0).unwrap_or(false)
                }
                let change_estimator = input_total.checked_sub(&output_total)?;
                if has_assets(change_estimator.multiasset()) {
                    fn pack_nfts_for_change(max_value_size: u32, change_address: &Address, change_estimator: &Value) -> Result<MultiAsset, JsError> {
                        // we insert the entire available ADA temporarily here since that could potentially impact the size
                        // as it could be 1, 2 3 or 4 bytes for Coin.
                        let mut base_coin = Value::new(&change_estimator.coin());
                        base_coin.set_multiasset(&MultiAsset::new());
                        let mut output = TransactionOutput::new(change_address, &base_coin);
                        // If this becomes slow on large TXs we can optimize it like the folowing
                        // to avoid cloning + reserializing the entire output.
                        // This would probably be more relevant if we use a smarter packing algorithm
                        // which might need to compare more size differences than greedy
                        //let mut bytes_used = output.to_bytes().len();

                        // a greedy packing is done here to avoid an exponential bin-packing
                        // which in most cases likely shouldn't be the difference between
                        // having an extra change output or not unless there are gigantic
                        // differences in NFT policy sizes
                        for (policy, assets) in change_estimator.multiasset().unwrap().0.iter() {
                            // for simplicity we also don't split assets within a single policy since
                            // you would need to have a very high amoun of assets (which add 1-36 bytes each)
                            // in a single policy to make a difference. In the future if this becomes an issue
                            // we can change that here.

                            // this is the other part of the optimization but we need to take into account
                            // the difference between CBOR encoding which can change which happens in two places:
                            // a) length within assets of one policy id
                            // b) length of the entire multiasset
                            // so for simplicity we will just do it the safe, naive way unless
                            // performance becomes an issue.
                            //let extra_bytes = policy.to_bytes().len() + assets.to_bytes().len() + 2 + cbor_len_diff;
                            //if bytes_used + extra_bytes <= max_value_size as usize {
                            let old_amount = output.amount.clone();
                            let mut val = Value::new(&Coin::zero());
                            let mut next_nft = MultiAsset::new();
                            next_nft.insert(policy, assets);
                            val.set_multiasset(&next_nft);
                            output.amount = output.amount.checked_add(&val)?;
                            if output.amount.to_bytes().len() > max_value_size as usize {
                                output.amount = old_amount;
                                break;
                            }
                        }
                        Ok(output.amount.multiasset().unwrap())
                    }
                    let mut change_left = input_total.checked_sub(&output_total)?;
                    let mut new_fee = fee.clone();
                    // we might need multiple change outputs for cases where the change has many asset types
                    // which surpass the max UTXO size limit
                    let minimum_utxo_val = min_pure_ada(&self.config.coins_per_utxo_word)?;
                    while let Some(Ordering::Greater) = change_left.multiasset.as_ref().map_or_else(|| None, |ma| ma.partial_cmp(&MultiAsset::new())) {
                        let nft_change = pack_nfts_for_change(
                            self.config.max_value_size,
                            address,
                            &change_left,
                        )?;
                        if nft_change.len() == 0 {
                            // this likely should never happen
                            return Err(JsError::from_str("NFTs too large for change output"));
                        }
                        // we only add the minimum needed (for now) to cover this output
                        let mut change_value = Value::new(&Coin::zero());
                        change_value.set_multiasset(&nft_change);
                        let min_ada = min_ada_required(
                            &change_value,
                            false,
                            &self.config.coins_per_utxo_word,
                        )?;
                        change_value.set_coin(&min_ada);
                        let change_output = TransactionOutput::new(address, &change_value);
                        // increase fee
                        let fee_for_change = self.fee_for_output(&change_output)?;
                        new_fee = new_fee.checked_add(&fee_for_change)?;
                        if change_left.coin() < min_ada.checked_add(&new_fee)? {
                            return Err(JsError::from_str("Not enough ADA leftover to include non-ADA assets in a change address"));
                        }
                        change_left = change_left.checked_sub(&change_value)?;
                        self.add_output(&change_output)?;
                    }
                    change_left = change_left.checked_sub(&Value::new(&new_fee))?;
                    // add potentially a separate pure ADA change output
                    let left_above_minimum = change_left.coin.compare(&minimum_utxo_val) > 0;
                    if self.config.prefer_pure_change && left_above_minimum {
                        let pure_output = TransactionOutput::new(address, &change_left);
                        let additional_fee = self.fee_for_output(&pure_output)?;
                        let potential_pure_value = change_left.checked_sub(&Value::new(&additional_fee))?;
                        let potential_pure_above_minimum = potential_pure_value.coin.compare(&minimum_utxo_val) > 0;
                        if potential_pure_above_minimum {
                            new_fee = new_fee.checked_add(&additional_fee)?;
                            change_left = Value::zero();
                            self.add_output(&TransactionOutput::new(address, &potential_pure_value))?;
                        }
                    }
                    self.set_fee(&new_fee);
                    // add in the rest of the ADA
                    if !change_left.is_zero() {
                        self.outputs.0.last_mut().unwrap().amount = self.outputs.0.last().unwrap().amount.checked_add(&change_left)?;
                    }
                    Ok(true)
                } else {
                    let min_ada = min_ada_required(
                        &change_estimator,
                        false,
                        &self.config.coins_per_utxo_word,
                    )?;
                    // no-asset case so we have no problem burning the rest if there is no other option
                    fn burn_extra(builder: &mut TransactionBuilder, burn_amount: &BigNum) -> Result<bool, JsError> {
                        // recall: min_fee assumed the fee was the maximum possible so we definitely have enough input to cover whatever fee it ends up being
                        builder.set_fee(burn_amount);
                        Ok(false) // not enough input to covert the extra fee from adding an output so we just burn whatever is left
                    }
                    match change_estimator.coin() >= min_ada {
                        false => burn_extra(self, &change_estimator.coin()),
                        true => {
                            // check how much the fee would increase if we added a change output
                            let fee_for_change = self.fee_for_output(&TransactionOutput {
                                address: address.clone(),
                                amount: change_estimator.clone(),
                                // TODO: data hash?
                                data_hash: None,
                            })?;

                            let new_fee = fee.checked_add(&fee_for_change)?;
                            match change_estimator.coin() >= min_ada.checked_add(&Value::new(&new_fee).coin())? {
                                false => burn_extra(self, &change_estimator.coin()),
                                true => {
                                    // recall: min_fee assumed the fee was the maximum possible so we definitely have enough input to cover whatever fee it ends up being
                                    self.set_fee(&new_fee);

                                    self.add_output(&TransactionOutput {
                                        address: address.clone(),
                                        amount: change_estimator.checked_sub(&Value::new(&new_fee.clone()))?,
                                        data_hash: None, // TODO: How do we get DataHash?
                                    })?;

                                    Ok(true)
                                }
                            }
                        }
                    }
                }
            }
            None => Err(JsError::from_str("missing input for some native asset")),
        }
    }

    fn build_and_size(&self) -> Result<(TransactionBody, usize), JsError> {
        let fee = self.fee.ok_or_else(|| JsError::from_str("Fee not specified"))?;
        let built = TransactionBody {
            inputs: TransactionInputs(self.inputs.iter().map(|ref tx_builder_input| tx_builder_input.input.clone()).collect()),
            outputs: self.outputs.clone(),
            fee: fee,
            ttl: self.ttl,
            certs: self.certs.clone(),
            withdrawals: self.withdrawals.clone(),
            update: None,
            auxiliary_data_hash: match &self.auxiliary_data {
                None => None,
                Some(x) => Some(utils::hash_auxiliary_data(x)),
            },
            validity_start_interval: self.validity_start_interval,
            mint: self.mint.clone(),
            // TODO: update for use with Alonzo
            script_data_hash: None,
            collateral: None,
            required_signers: None,
            network_id: None,
        };
        // we must build a tx with fake data (of correct size) to check the final Transaction size
        let full_tx = fake_full_tx(self, built)?;
        let full_tx_size = full_tx.to_bytes().len();
        return Ok((full_tx.body, full_tx_size));
    }

    pub fn full_size(&self) -> Result<usize, JsError> {
        return self.build_and_size().map(|r| { r.1 });
    }

    pub fn output_sizes(&self) -> Vec<usize> {
        return self.outputs.0.iter().map(|o| { o.to_bytes().len() }).collect();
    }

    /// Returns object the body of the new transaction
    /// Auxiliary data itself is not included
    /// You can use `get_auxiliary_date` or `build_tx`
    pub fn build(&self) -> Result<TransactionBody, JsError> {
        let (body, full_tx_size) = self.build_and_size()?;
        if full_tx_size > self.config.max_tx_size as usize {
            Err(JsError::from_str(&format!(
                "Maximum transaction size of {} exceeded. Found: {}",
                self.config.max_tx_size,
                full_tx_size
            )))
        } else {
            Ok(body)
        }
    }

    /// Returns full Transaction object with the body and the auxiliary data
    /// NOTE: witness_set is set to just empty set
    /// NOTE: is_valid set to true
    pub fn build_tx(&self) -> Result<Transaction, JsError> {
        Ok(Transaction {
            body: self.build()?,
            witness_set: TransactionWitnessSet::new(),
            is_valid: true,
            auxiliary_data: self.auxiliary_data.clone(),
        })
    }

    /// warning: sum of all parts of a transaction must equal 0. You cannot just set the fee to the min value and forget about it
    /// warning: min_fee may be slightly larger than the actual minimum fee (ex: a few lovelaces)
    /// this is done to simplify the library code, but can be fixed later
    pub fn min_fee(&self) -> Result<Coin, JsError> {
        let mut self_copy = self.clone();
        self_copy.set_fee(&to_bignum(0x1_00_00_00_00));
        min_fee(&self_copy)
    }
}

#[cfg(test)]
mod tests {
    use super::*;
    use fees::*;

    const MAX_VALUE_SIZE: u32 = 4000;
    const MAX_TX_SIZE: u32 = 8000; // might be out of date but suffices for our tests
    // this is what is used in mainnet
    static COINS_PER_UTXO_WORD: u64 = 34_482;

    fn genesis_id() -> TransactionHash {
        TransactionHash::from([0u8; TransactionHash::BYTE_COUNT])
    }

    fn root_key_15() -> Bip32PrivateKey {
        // art forum devote street sure rather head chuckle guard poverty release quote oak craft enemy
        let entropy = [0x0c, 0xcb, 0x74, 0xf3, 0x6b, 0x7d, 0xa1, 0x64, 0x9a, 0x81, 0x44, 0x67, 0x55, 0x22, 0xd4, 0xd8, 0x09, 0x7c, 0x64, 0x12];
        Bip32PrivateKey::from_bip39_entropy(&entropy, &[])
    }

    fn harden(index: u32) -> u32 {
        index | 0x80_00_00_00
    }

    #[test]
    fn check_fake_private_key() {
        let fpk = fake_private_key();
        assert_eq!(
            fpk.to_bech32(),
            "xprv1hretan5mml3tq2p0twkhq4tz4jvka7m2l94kfr6yghkyfar6m9wppc7h9unw6p65y23kakzct3695rs32z7vaw3r2lg9scmfj8ec5du3ufydu5yuquxcz24jlkjhsc9vsa4ufzge9s00fn398svhacse5su2awrw",
        );
        assert_eq!(
            fpk.to_public().to_bech32(),
            "xpub1eamrnx3pph58yr5l4z2wghjpu2dt2f0rp0zq9qquqa39p52ct0xercjgmegfcpcdsy4t9ld90ps2epmtcjy3jtq77n8z20qe0m3pnfqntgrgj",
        );
    }

    fn byron_address() -> Address {
        ByronAddress::from_base58("Ae2tdPwUPEZ5uzkzh1o2DHECiUi3iugvnnKHRisPgRRP3CTF4KCMvy54Xd3").unwrap().to_address()
    }

    fn create_linear_fee(coefficient: u64, constant: u64) -> LinearFee {
        LinearFee::new(&to_bignum(coefficient), &to_bignum(constant))
    }

    fn create_default_linear_fee() -> LinearFee {
        create_linear_fee(500, 2)
    }

    fn create_tx_builder_full(
        linear_fee: &LinearFee,
        pool_deposit: u64,
        key_deposit: u64,
        max_val_size: u32,
        coins_per_utxo_word: u64,
    ) -> TransactionBuilder {
        let cfg = TransactionBuilderConfigBuilder::new()
            .fee_algo(linear_fee.clone())
            .pool_deposit(to_bignum(pool_deposit))
            .key_deposit(to_bignum(key_deposit))
            .max_value_size(max_val_size)
            .max_tx_size(MAX_TX_SIZE)
            .coins_per_utxo_word(to_bignum(coins_per_utxo_word))
            .build()
            .unwrap();
        TransactionBuilder::new(&cfg)
    }

    fn create_tx_builder(
        linear_fee: &LinearFee,
        coins_per_utxo_word: u64,
        pool_deposit: u64,
        key_deposit: u64,
    ) -> TransactionBuilder {
        create_tx_builder_full(linear_fee, pool_deposit, key_deposit, MAX_VALUE_SIZE, coins_per_utxo_word)
    }

    fn create_reallistic_tx_builder() -> TransactionBuilder {
        create_tx_builder(
            &create_linear_fee(44, 155381),
            COINS_PER_UTXO_WORD,
            500000000,
            2000000,
        )
    }

    fn create_tx_builder_with_fee_and_val_size(linear_fee: &LinearFee, max_val_size: u32) -> TransactionBuilder {
        create_tx_builder_full(linear_fee, 1, 1, max_val_size, 1)
    }

    fn create_tx_builder_with_fee(linear_fee: &LinearFee) -> TransactionBuilder {
        create_tx_builder(linear_fee, 1, 1, 1)
    }

    fn create_tx_builder_with_fee_and_pure_change(linear_fee: &LinearFee) -> TransactionBuilder {
        TransactionBuilder::new(&TransactionBuilderConfigBuilder::new()
            .fee_algo(linear_fee.clone())
            .pool_deposit(to_bignum(1))
            .key_deposit(to_bignum(1))
            .max_value_size(MAX_VALUE_SIZE)
            .max_tx_size(MAX_TX_SIZE)
            .coins_per_utxo_word(to_bignum(1))
            .prefer_pure_change(true)
            .build()
            .unwrap())
    }

    fn create_tx_builder_with_key_deposit(deposit: u64) -> TransactionBuilder {
        create_tx_builder(&create_default_linear_fee(), 1, 1, deposit)
    }

    fn create_default_tx_builder() -> TransactionBuilder {
        create_tx_builder_with_fee(&create_default_linear_fee())
    }

    #[test]
    fn build_tx_with_change() {
        let mut tx_builder = create_default_tx_builder();
        let spend = root_key_15()
            .derive(harden(1852))
            .derive(harden(1815))
            .derive(harden(0))
            .derive(0)
            .derive(0)
            .to_public();
        let change_key = root_key_15()
            .derive(harden(1852))
            .derive(harden(1815))
            .derive(harden(0))
            .derive(1)
            .derive(0)
            .to_public();
        let stake = root_key_15()
            .derive(harden(1852))
            .derive(harden(1815))
            .derive(harden(0))
            .derive(2)
            .derive(0)
            .to_public();

        let spend_cred = StakeCredential::from_keyhash(&spend.to_raw_key().hash());
        let stake_cred = StakeCredential::from_keyhash(&stake.to_raw_key().hash());
        let addr_net_0 = BaseAddress::new(NetworkInfo::testnet().network_id(), &spend_cred, &stake_cred).to_address();
        tx_builder.add_key_input(
            &spend.to_raw_key().hash(),
            &TransactionInput::new(&genesis_id(), 0),
            &Value::new(&to_bignum(1_000_000))
        );
        tx_builder.add_output(&TransactionOutput::new(
            &addr_net_0,
            &Value::new(&to_bignum(29))
        )).unwrap();
        tx_builder.set_ttl(1000);

        let change_cred = StakeCredential::from_keyhash(&change_key.to_raw_key().hash());
        let change_addr = BaseAddress::new(NetworkInfo::testnet().network_id(), &change_cred, &stake_cred).to_address();
        let added_change = tx_builder.add_change_if_needed(
            &change_addr
        );
        assert!(added_change.unwrap());
        assert_eq!(tx_builder.outputs.len(), 2);
        assert_eq!(
            tx_builder.get_explicit_input().unwrap().checked_add(&tx_builder.get_implicit_input().unwrap()).unwrap(),
            tx_builder.get_explicit_output().unwrap().checked_add(&Value::new(&tx_builder.get_fee_if_set().unwrap())).unwrap()
        );
        assert_eq!(tx_builder.full_size().unwrap(), 285);
        assert_eq!(tx_builder.output_sizes(), vec![62, 65]);
        let _final_tx = tx_builder.build(); // just test that it doesn't throw
    }

    #[test]
    fn build_tx_without_change() {
        let mut tx_builder = create_default_tx_builder();
        let spend = root_key_15()
            .derive(harden(1852))
            .derive(harden(1815))
            .derive(harden(0))
            .derive(0)
            .derive(0)
            .to_public();
        let change_key = root_key_15()
            .derive(harden(1852))
            .derive(harden(1815))
            .derive(harden(0))
            .derive(1)
            .derive(0)
            .to_public();
        let stake = root_key_15()
            .derive(harden(1852))
            .derive(harden(1815))
            .derive(harden(0))
            .derive(2)
            .derive(0)
            .to_public();

        let spend_cred = StakeCredential::from_keyhash(&spend.to_raw_key().hash());
        let stake_cred = StakeCredential::from_keyhash(&stake.to_raw_key().hash());
        let addr_net_0 = BaseAddress::new(NetworkInfo::testnet().network_id(), &spend_cred, &stake_cred).to_address();
        tx_builder.add_key_input(
            &spend.to_raw_key().hash(),
            &TransactionInput::new(&genesis_id(), 0),
            &Value::new(&to_bignum(1_000_000))
        );
        tx_builder.add_output(&TransactionOutput::new(
            &addr_net_0,
            &Value::new(&to_bignum(880_000))
        )).unwrap();
        tx_builder.set_ttl(1000);

        let change_cred = StakeCredential::from_keyhash(&change_key.to_raw_key().hash());
        let change_addr = BaseAddress::new(NetworkInfo::testnet().network_id(), &change_cred, &stake_cred).to_address();
        let added_change = tx_builder.add_change_if_needed(
            &change_addr
        );
        assert!(!added_change.unwrap());
        assert_eq!(tx_builder.outputs.len(), 1);
        assert_eq!(
            tx_builder.get_explicit_input().unwrap().checked_add(&tx_builder.get_implicit_input().unwrap()).unwrap(),
            tx_builder.get_explicit_output().unwrap().checked_add(&Value::new(&tx_builder.get_fee_if_set().unwrap())).unwrap()
        );
        let _final_tx = tx_builder.build(); // just test that it doesn't throw
    }

    #[test]
    fn build_tx_with_certs() {
        let mut tx_builder = create_tx_builder_with_key_deposit(1_000_000);
        let spend = root_key_15()
            .derive(harden(1852))
            .derive(harden(1815))
            .derive(harden(0))
            .derive(0)
            .derive(0)
            .to_public();
        let change_key = root_key_15()
            .derive(harden(1852))
            .derive(harden(1815))
            .derive(harden(0))
            .derive(1)
            .derive(0)
            .to_public();
        let stake = root_key_15()
            .derive(harden(1852))
            .derive(harden(1815))
            .derive(harden(0))
            .derive(2)
            .derive(0)
            .to_public();

        let stake_cred = StakeCredential::from_keyhash(&stake.to_raw_key().hash());
        tx_builder.add_key_input(
            &spend.to_raw_key().hash(),
            &TransactionInput::new(&genesis_id(), 0),
            &Value::new(&to_bignum(5_000_000))
        );
        tx_builder.set_ttl(1000);

        let mut certs = Certificates::new();
        certs.add(&Certificate::new_stake_registration(&StakeRegistration::new(&stake_cred)));
        certs.add(&Certificate::new_stake_delegation(&StakeDelegation::new(
            &stake_cred,
            &stake.to_raw_key().hash(), // in reality, this should be the pool owner's key, not ours
        )));
        tx_builder.set_certs(&certs);

        let change_cred = StakeCredential::from_keyhash(&change_key.to_raw_key().hash());
        let change_addr = BaseAddress::new(NetworkInfo::testnet().network_id(), &change_cred, &stake_cred).to_address();
        tx_builder.add_change_if_needed(
            &change_addr
        ).unwrap();
        assert_eq!(tx_builder.min_fee().unwrap().to_str(), "214002");
        assert_eq!(tx_builder.get_fee_if_set().unwrap().to_str(), "214002");
        assert_eq!(tx_builder.get_deposit().unwrap().to_str(), "1000000");
        assert_eq!(tx_builder.outputs.len(), 1);
        assert_eq!(
            tx_builder.get_explicit_input().unwrap().checked_add(&tx_builder.get_implicit_input().unwrap()).unwrap(),
            tx_builder
                .get_explicit_output().unwrap()
                .checked_add(&Value::new(&tx_builder.get_fee_if_set().unwrap())).unwrap()
                .checked_add(&Value::new(&tx_builder.get_deposit().unwrap())).unwrap()
        );
        let _final_tx = tx_builder.build(); // just test that it doesn't throw
    }

    #[test]
    fn build_tx_exact_amount() {
        // transactions where sum(input) == sum(output) exact should pass
        let mut tx_builder = create_tx_builder_with_fee(&create_linear_fee(0, 0));
        let spend = root_key_15()
            .derive(harden(1852))
            .derive(harden(1815))
            .derive(harden(0))
            .derive(0)
            .derive(0)
            .to_public();
        let change_key = root_key_15()
            .derive(harden(1852))
            .derive(harden(1815))
            .derive(harden(0))
            .derive(1)
            .derive(0)
            .to_public();
        let stake = root_key_15()
            .derive(harden(1852))
            .derive(harden(1815))
            .derive(harden(0))
            .derive(2)
            .derive(0)
            .to_public();
        tx_builder.add_key_input(
            &&spend.to_raw_key().hash(),
            &TransactionInput::new(&genesis_id(), 0),
            &Value::new(&to_bignum(100))
        );
        let spend_cred = StakeCredential::from_keyhash(&spend.to_raw_key().hash());
        let stake_cred = StakeCredential::from_keyhash(&stake.to_raw_key().hash());
        let addr_net_0 = BaseAddress::new(NetworkInfo::testnet().network_id(), &spend_cred, &stake_cred).to_address();
        tx_builder.add_output(&TransactionOutput::new(
            &addr_net_0,
            &Value::new(&to_bignum(100))
        )).unwrap();
        tx_builder.set_ttl(0);

        let change_cred = StakeCredential::from_keyhash(&change_key.to_raw_key().hash());
        let change_addr = BaseAddress::new(NetworkInfo::testnet().network_id(), &change_cred, &stake_cred).to_address();
        let added_change = tx_builder.add_change_if_needed(
            &change_addr
        ).unwrap();
        assert_eq!(added_change, false);
        let final_tx = tx_builder.build().unwrap();
        assert_eq!(final_tx.outputs().len(), 1);
    }

    #[test]
    fn build_tx_exact_change() {
        // transactions where we have exactly enough ADA to add change should pass
        let mut tx_builder = create_tx_builder_with_fee(&create_linear_fee(0, 0));
        let spend = root_key_15()
            .derive(harden(1852))
            .derive(harden(1815))
            .derive(harden(0))
            .derive(0)
            .derive(0)
            .to_public();
        let change_key = root_key_15()
            .derive(harden(1852))
            .derive(harden(1815))
            .derive(harden(0))
            .derive(1)
            .derive(0)
            .to_public();
        let stake = root_key_15()
            .derive(harden(1852))
            .derive(harden(1815))
            .derive(harden(0))
            .derive(2)
            .derive(0)
            .to_public();
        tx_builder.add_key_input(
            &&spend.to_raw_key().hash(),
            &TransactionInput::new(&genesis_id(), 0),
            &Value::new(&to_bignum(58))
        );
        let spend_cred = StakeCredential::from_keyhash(&spend.to_raw_key().hash());
        let stake_cred = StakeCredential::from_keyhash(&stake.to_raw_key().hash());
        let addr_net_0 = BaseAddress::new(
            NetworkInfo::testnet().network_id(),
            &spend_cred,
            &stake_cred,
        )
        .to_address();
        tx_builder
            .add_output(&TransactionOutput::new(
                &addr_net_0,
                &Value::new(&to_bignum(29)),
            ))
            .unwrap();
        tx_builder.set_ttl(0);

        let change_cred = StakeCredential::from_keyhash(&change_key.to_raw_key().hash());
        let change_addr = BaseAddress::new(NetworkInfo::testnet().network_id(), &change_cred, &stake_cred).to_address();
        let added_change = tx_builder.add_change_if_needed(
            &change_addr
        ).unwrap();
        assert_eq!(added_change, true);
        let final_tx = tx_builder.build().unwrap();
        assert_eq!(final_tx.outputs().len(), 2);
        assert_eq!(final_tx.outputs().get(1).amount().coin().to_str(), "29");
    }

    #[test]
    #[should_panic]
    fn build_tx_insufficient_deposit() {
        // transactions should fail with insufficient fees if a deposit is required
        let mut tx_builder = create_tx_builder_with_key_deposit(5);
        let spend = root_key_15()
            .derive(harden(1852))
            .derive(harden(1815))
            .derive(harden(0))
            .derive(0)
            .derive(0)
            .to_public();
        let change_key = root_key_15()
            .derive(harden(1852))
            .derive(harden(1815))
            .derive(harden(0))
            .derive(1)
            .derive(0)
            .to_public();
        let stake = root_key_15()
            .derive(harden(1852))
            .derive(harden(1815))
            .derive(harden(0))
            .derive(2)
            .derive(0)
            .to_public();
        tx_builder.add_key_input(
            &&spend.to_raw_key().hash(),
            &TransactionInput::new(&genesis_id(), 0),
            &Value::new(&to_bignum(5)),
        );
        let spend_cred = StakeCredential::from_keyhash(&spend.to_raw_key().hash());
        let stake_cred = StakeCredential::from_keyhash(&stake.to_raw_key().hash());
        let addr_net_0 = BaseAddress::new(
            NetworkInfo::testnet().network_id(),
            &spend_cred,
            &stake_cred,
        )
        .to_address();
        tx_builder
            .add_output(&TransactionOutput::new(
                &addr_net_0,
                &Value::new(&to_bignum(5)),
            ))
            .unwrap();
        tx_builder.set_ttl(0);

        // add a cert which requires a deposit
        let mut certs = Certificates::new();
        certs.add(&Certificate::new_stake_registration(
            &StakeRegistration::new(&stake_cred),
        ));
        tx_builder.set_certs(&certs);

        let change_cred = StakeCredential::from_keyhash(&change_key.to_raw_key().hash());
        let change_addr = BaseAddress::new(
            NetworkInfo::testnet().network_id(),
            &change_cred,
            &stake_cred,
        )
        .to_address();

        tx_builder.add_change_if_needed(&change_addr).unwrap();
    }

    #[test]
    fn build_tx_with_inputs() {
        let mut tx_builder = create_default_tx_builder();
        let spend = root_key_15()
            .derive(harden(1852))
            .derive(harden(1815))
            .derive(harden(0))
            .derive(0)
            .derive(0)
            .to_public();
        let stake = root_key_15()
            .derive(harden(1852))
            .derive(harden(1815))
            .derive(harden(0))
            .derive(2)
            .derive(0)
            .to_public();

        let spend_cred = StakeCredential::from_keyhash(&spend.to_raw_key().hash());
        let stake_cred = StakeCredential::from_keyhash(&stake.to_raw_key().hash());

        {
            assert_eq!(tx_builder.fee_for_input(
                &EnterpriseAddress::new(
                    NetworkInfo::testnet().network_id(),
                    &spend_cred
                ).to_address(),
                &TransactionInput::new(&genesis_id(), 0),
                &Value::new(&to_bignum(1_000_000))
            ).unwrap().to_str(), "69500");
            tx_builder.add_input(
                &EnterpriseAddress::new(
                    NetworkInfo::testnet().network_id(),
                    &spend_cred
                ).to_address(),
                &TransactionInput::new(&genesis_id(), 0),
                &Value::new(&to_bignum(1_000_000))
            );
        }
        tx_builder.add_input(
            &BaseAddress::new(
                NetworkInfo::testnet().network_id(),
                &spend_cred,
                &stake_cred
            ).to_address(),
            &TransactionInput::new(&genesis_id(), 0),
            &Value::new(&to_bignum(1_000_000))
        );
        tx_builder.add_input(
            &PointerAddress::new(
                NetworkInfo::testnet().network_id(),
                &spend_cred,
                &Pointer::new(
                    0,
                    0,
                    0
                )
            ).to_address(),
            &TransactionInput::new(&genesis_id(), 0),
            &Value::new(&to_bignum(1_000_000))
        );
        tx_builder.add_input(
            &ByronAddress::icarus_from_key(
                &spend, NetworkInfo::testnet().protocol_magic()
            ).to_address(),
            &TransactionInput::new(&genesis_id(), 0),
            &Value::new(&to_bignum(1_000_000))
        );

        assert_eq!(tx_builder.inputs.len(), 4);
    }

    #[test]
    fn build_tx_with_mint_all_sent() {
        let mut tx_builder = create_tx_builder_with_fee(&create_linear_fee(0, 1));
        let spend = root_key_15()
            .derive(harden(1852))
            .derive(harden(1815))
            .derive(harden(0))
            .derive(0)
            .derive(0)
            .to_public();
        let change_key = root_key_15()
            .derive(harden(1852))
            .derive(harden(1815))
            .derive(harden(0))
            .derive(1)
            .derive(0)
            .to_public();
        let stake = root_key_15()
            .derive(harden(1852))
            .derive(harden(1815))
            .derive(harden(0))
            .derive(2)
            .derive(0)
            .to_public();

        let spend_cred = StakeCredential::from_keyhash(&spend.to_raw_key().hash());
        let stake_cred = StakeCredential::from_keyhash(&stake.to_raw_key().hash());

        // Input with 150 coins
        tx_builder.add_input(
            &EnterpriseAddress::new(
                NetworkInfo::testnet().network_id(),
                &spend_cred
            ).to_address(),
            &TransactionInput::new(&genesis_id(), 0),
            &Value::new(&to_bignum(150))
        );

        let addr_net_0 = BaseAddress::new(
            NetworkInfo::testnet().network_id(),
            &spend_cred,
            &stake_cred,
        )
        .to_address();

        let policy_id = PolicyID::from([0u8; 28]);
        let name = AssetName::new(vec![0u8, 1, 2, 3]).unwrap();
        let amount = to_bignum(1234);

        // Adding mint of the asset - which should work as an input
        tx_builder.add_mint_asset(&policy_id, &name, Int::new(&amount));

        let mut ass = Assets::new();
        ass.insert(&name, &amount);
        let mut mass = MultiAsset::new();
        mass.insert(&policy_id, &ass);

        // One coin and the minted asset goes into the output
        let mut output_amount = Value::new(&to_bignum(50));
        output_amount.set_multiasset(&mass);

        tx_builder
            .add_output(&TransactionOutput::new(&addr_net_0, &output_amount))
            .unwrap();

        let change_cred = StakeCredential::from_keyhash(&change_key.to_raw_key().hash());
        let change_addr = BaseAddress::new(
            NetworkInfo::testnet().network_id(),
            &change_cred,
            &stake_cred,
        )
        .to_address();

        let added_change = tx_builder.add_change_if_needed(&change_addr).unwrap();
        assert!(added_change);
        assert_eq!(tx_builder.outputs.len(), 2);

        // Change must be one remaining coin because fee is one constant coin
        let change = tx_builder.outputs.get(1).amount();
        assert_eq!(change.coin(), to_bignum(99));
        assert!(change.multiasset().is_none());
    }

    #[test]
    fn build_tx_with_mint_in_change() {
        let mut tx_builder = create_tx_builder_with_fee(&create_linear_fee(0, 1));
        let spend = root_key_15()
            .derive(harden(1852))
            .derive(harden(1815))
            .derive(harden(0))
            .derive(0)
            .derive(0)
            .to_public();
        let change_key = root_key_15()
            .derive(harden(1852))
            .derive(harden(1815))
            .derive(harden(0))
            .derive(1)
            .derive(0)
            .to_public();
        let stake = root_key_15()
            .derive(harden(1852))
            .derive(harden(1815))
            .derive(harden(0))
            .derive(2)
            .derive(0)
            .to_public();

        let spend_cred = StakeCredential::from_keyhash(&spend.to_raw_key().hash());
        let stake_cred = StakeCredential::from_keyhash(&stake.to_raw_key().hash());

        // Input with 150 coins
        tx_builder.add_input(
            &EnterpriseAddress::new(
                NetworkInfo::testnet().network_id(),
                &spend_cred
            ).to_address(),
            &TransactionInput::new(&genesis_id(), 0),
            &Value::new(&to_bignum(150))
        );

        let addr_net_0 = BaseAddress::new(
            NetworkInfo::testnet().network_id(),
            &spend_cred,
            &stake_cred,
        )
        .to_address();

        let policy_id = PolicyID::from([0u8; 28]);
        let name = AssetName::new(vec![0u8, 1, 2, 3]).unwrap();

        let amount_minted = to_bignum(1000);
        let amount_sent = to_bignum(500);

        // Adding mint of the asset - which should work as an input
        tx_builder.add_mint_asset(&policy_id, &name, Int::new(&amount_minted));

        let mut ass = Assets::new();
        ass.insert(&name, &amount_sent);
        let mut mass = MultiAsset::new();
        mass.insert(&policy_id, &ass);

        // One coin and the minted asset goes into the output
        let mut output_amount = Value::new(&to_bignum(50));
        output_amount.set_multiasset(&mass);

        tx_builder
            .add_output(&TransactionOutput::new(&addr_net_0, &output_amount))
            .unwrap();

        let change_cred = StakeCredential::from_keyhash(&change_key.to_raw_key().hash());
        let change_addr = BaseAddress::new(
            NetworkInfo::testnet().network_id(),
            &change_cred,
            &stake_cred,
        )
        .to_address();

        let added_change = tx_builder.add_change_if_needed(&change_addr).unwrap();
        assert!(added_change);
        assert_eq!(tx_builder.outputs.len(), 2);

        // Change must be one remaining coin because fee is one constant coin
        let change = tx_builder.outputs.get(1).amount();
        assert_eq!(change.coin(), to_bignum(99));
        assert!(change.multiasset().is_some());

        let change_assets = change.multiasset().unwrap();
        let change_asset = change_assets.get(&policy_id).unwrap();
        assert_eq!(
            change_asset.get(&name).unwrap(),
            amount_minted.checked_sub(&amount_sent).unwrap(),
        );
    }

    #[test]
    fn build_tx_with_native_assets_change() {
        let mut tx_builder = create_tx_builder_with_fee(&create_linear_fee(0, 1));
        let spend = root_key_15()
            .derive(harden(1852))
            .derive(harden(1815))
            .derive(harden(0))
            .derive(0)
            .derive(0)
            .to_public();
        let change_key = root_key_15()
            .derive(harden(1852))
            .derive(harden(1815))
            .derive(harden(0))
            .derive(1)
            .derive(0)
            .to_public();
        let stake = root_key_15()
            .derive(harden(1852))
            .derive(harden(1815))
            .derive(harden(0))
            .derive(2)
            .derive(0)
            .to_public();

        let policy_id = &PolicyID::from([0u8; 28]);
        let name = AssetName::new(vec![0u8, 1, 2, 3]).unwrap();

        let ma_input1 = 100;
        let ma_input2 = 200;
        let ma_output1 = 60;

        let multiassets = [ma_input1, ma_input2, ma_output1]
            .iter()
            .map(|input| {
                let mut multiasset = MultiAsset::new();
                multiasset.insert(policy_id, &{
                    let mut assets = Assets::new();
                    assets.insert(&name, &to_bignum(*input));
                    assets
                });
                multiasset
            })
            .collect::<Vec<MultiAsset>>();

        for (multiasset, ada) in multiassets
            .iter()
            .zip([100u64, 100].iter().cloned().map(to_bignum))
        {
            let mut input_amount = Value::new(&ada);
            input_amount.set_multiasset(multiasset);

            tx_builder.add_key_input(
                &&spend.to_raw_key().hash(),
                &TransactionInput::new(&genesis_id(), 0),
                &input_amount,
            );
        }

        let stake_cred = StakeCredential::from_keyhash(&stake.to_raw_key().hash());
        let spend_cred = StakeCredential::from_keyhash(&spend.to_raw_key().hash());

        let addr_net_0 = BaseAddress::new(
            NetworkInfo::testnet().network_id(),
            &spend_cred,
            &stake_cred,
        )
        .to_address();

        let mut output_amount = Value::new(&to_bignum(100));
        output_amount.set_multiasset(&multiassets[2]);

        tx_builder
            .add_output(&TransactionOutput::new(&addr_net_0, &output_amount))
            .unwrap();

        let change_cred = StakeCredential::from_keyhash(&change_key.to_raw_key().hash());
        let change_addr = BaseAddress::new(
            NetworkInfo::testnet().network_id(),
            &change_cred,
            &stake_cred,
        )
        .to_address();

        let added_change = tx_builder.add_change_if_needed(&change_addr).unwrap();
        assert_eq!(added_change, true);
        let final_tx = tx_builder.build().unwrap();
        assert_eq!(final_tx.outputs().len(), 2);
        assert_eq!(
            final_tx
                .outputs()
                .get(1)
                .amount()
                .multiasset()
                .unwrap()
                .get(policy_id)
                .unwrap()
                .get(&name)
                .unwrap(),
            to_bignum(ma_input1 + ma_input2 - ma_output1)
        );
        assert_eq!(
            final_tx.outputs().get(1).amount().coin(),
            to_bignum(99)
        );
    }

    #[test]
    fn build_tx_with_native_assets_change_and_purification() {
        let coin_per_utxo_word = to_bignum(1);
        // Prefer pure change!
        let mut tx_builder = create_tx_builder_with_fee_and_pure_change(&create_linear_fee(0, 1));
        let spend = root_key_15()
            .derive(harden(1852))
            .derive(harden(1815))
            .derive(harden(0))
            .derive(0)
            .derive(0)
            .to_public();
        let change_key = root_key_15()
            .derive(harden(1852))
            .derive(harden(1815))
            .derive(harden(0))
            .derive(1)
            .derive(0)
            .to_public();
        let stake = root_key_15()
            .derive(harden(1852))
            .derive(harden(1815))
            .derive(harden(0))
            .derive(2)
            .derive(0)
            .to_public();

        let policy_id = &PolicyID::from([0u8; 28]);
        let name = AssetName::new(vec![0u8, 1, 2, 3]).unwrap();

        let ma_input1 = 100;
        let ma_input2 = 200;
        let ma_output1 = 60;

        let multiassets = [ma_input1, ma_input2, ma_output1]
            .iter()
            .map(|input| {
                let mut multiasset = MultiAsset::new();
                multiasset.insert(policy_id, &{
                    let mut assets = Assets::new();
                    assets.insert(&name, &to_bignum(*input));
                    assets
                });
                multiasset
            })
            .collect::<Vec<MultiAsset>>();

        for (multiasset, ada) in multiassets
            .iter()
            .zip([100u64, 100].iter().cloned().map(to_bignum))
        {
            let mut input_amount = Value::new(&ada);
            input_amount.set_multiasset(multiasset);

            tx_builder.add_key_input(
                &&spend.to_raw_key().hash(),
                &TransactionInput::new(&genesis_id(), 0),
                &input_amount,
            );
        }

        let stake_cred = StakeCredential::from_keyhash(&stake.to_raw_key().hash());
        let spend_cred = StakeCredential::from_keyhash(&spend.to_raw_key().hash());

        let addr_net_0 = BaseAddress::new(
            NetworkInfo::testnet().network_id(),
            &spend_cred,
            &stake_cred,
        )
        .to_address();

        let mut output_amount = Value::new(&to_bignum(50));
        output_amount.set_multiasset(&multiassets[2]);

        tx_builder
            .add_output(&TransactionOutput::new(&addr_net_0, &output_amount))
            .unwrap();

        let change_cred = StakeCredential::from_keyhash(&change_key.to_raw_key().hash());
        let change_addr = BaseAddress::new(
            NetworkInfo::testnet().network_id(),
            &change_cred,
            &stake_cred,
        )
        .to_address();

        let added_change = tx_builder.add_change_if_needed(&change_addr).unwrap();
        assert_eq!(added_change, true);
        let final_tx = tx_builder.build().unwrap();
        assert_eq!(final_tx.outputs().len(), 3);
        assert_eq!(
            final_tx.outputs().get(0).amount().coin(),
            to_bignum(50)
        );
        assert_eq!(
            final_tx
                .outputs()
                .get(1)
                .amount()
                .multiasset()
                .unwrap()
                .get(policy_id)
                .unwrap()
                .get(&name)
                .unwrap(),
            to_bignum(ma_input1 + ma_input2 - ma_output1)
        );
        // The first change output that contains all the tokens contain minimum required Coin
        let min_coin_for_dirty_change = min_ada_required(
            &final_tx.outputs().get(1).amount(),
            false,
            &coin_per_utxo_word,
        ).unwrap();
        assert_eq!(
            final_tx.outputs().get(1).amount().coin(),
            min_coin_for_dirty_change
        );
        assert_eq!(
            final_tx.outputs().get(2).amount().coin(),
            to_bignum(110)
        );
        assert_eq!(
            final_tx.outputs().get(2).amount().multiasset(),
            None
        );
    }

    #[test]
    fn build_tx_with_native_assets_change_and_no_purification_cuz_not_enough_pure_coin() {
        // Prefer pure change!
        let mut tx_builder = create_tx_builder_with_fee_and_pure_change(&create_linear_fee(1, 1));
        let spend = root_key_15()
            .derive(harden(1852))
            .derive(harden(1815))
            .derive(harden(0))
            .derive(0)
            .derive(0)
            .to_public();
        let change_key = root_key_15()
            .derive(harden(1852))
            .derive(harden(1815))
            .derive(harden(0))
            .derive(1)
            .derive(0)
            .to_public();
        let stake = root_key_15()
            .derive(harden(1852))
            .derive(harden(1815))
            .derive(harden(0))
            .derive(2)
            .derive(0)
            .to_public();

        let policy_id = &PolicyID::from([0u8; 28]);
        let name = AssetName::new(vec![0u8, 1, 2, 3]).unwrap();

        let ma_input1 = 100;
        let ma_input2 = 200;
        let ma_output1 = 60;

        let multiassets = [ma_input1, ma_input2, ma_output1]
            .iter()
            .map(|input| {
                let mut multiasset = MultiAsset::new();
                multiasset.insert(policy_id, &{
                    let mut assets = Assets::new();
                    assets.insert(&name, &to_bignum(*input));
                    assets
                });
                multiasset
            })
            .collect::<Vec<MultiAsset>>();

        for (multiasset, ada) in multiassets
            .iter()
            .zip([300u64, 300].iter().cloned().map(to_bignum))
        {
            let mut input_amount = Value::new(&ada);
            input_amount.set_multiasset(multiasset);

            tx_builder.add_key_input(
                &&spend.to_raw_key().hash(),
                &TransactionInput::new(&genesis_id(), 0),
                &input_amount,
            );
        }

        let stake_cred = StakeCredential::from_keyhash(&stake.to_raw_key().hash());
        let spend_cred = StakeCredential::from_keyhash(&spend.to_raw_key().hash());

        let addr_net_0 = BaseAddress::new(
            NetworkInfo::testnet().network_id(),
            &spend_cred,
            &stake_cred,
        )
        .to_address();

        let mut output_amount = Value::new(&to_bignum(100));
        output_amount.set_multiasset(&multiassets[2]);

        tx_builder
            .add_output(&TransactionOutput::new(&addr_net_0, &output_amount))
            .unwrap();

        let change_cred = StakeCredential::from_keyhash(&change_key.to_raw_key().hash());
        let change_addr = BaseAddress::new(
            NetworkInfo::testnet().network_id(),
            &change_cred,
            &stake_cred,
        )
        .to_address();

        let added_change = tx_builder.add_change_if_needed(&change_addr).unwrap();
        assert_eq!(added_change, true);
        let final_tx = tx_builder.build().unwrap();
        assert_eq!(final_tx.outputs().len(), 2);
        assert_eq!(
            final_tx.outputs().get(0).amount().coin(),
            to_bignum(100)
        );
        assert_eq!(
            final_tx
                .outputs()
                .get(1)
                .amount()
                .multiasset()
                .unwrap()
                .get(policy_id)
                .unwrap()
                .get(&name)
                .unwrap(),
            to_bignum(ma_input1 + ma_input2 - ma_output1)
        );
        // The single change output contains more Coin then minimal utxo value
        // But not enough to cover the additional fee for a separate output
        assert_eq!(
            final_tx.outputs().get(1).amount().coin(),
            to_bignum(101)
        );
    }

    #[test]
    #[should_panic]
    fn build_tx_leftover_assets() {
        let mut tx_builder = create_default_tx_builder();
        let spend = root_key_15()
            .derive(harden(1852))
            .derive(harden(1815))
            .derive(harden(0))
            .derive(0)
            .derive(0)
            .to_public();
        let change_key = root_key_15()
            .derive(harden(1852))
            .derive(harden(1815))
            .derive(harden(0))
            .derive(1)
            .derive(0)
            .to_public();
        let stake = root_key_15()
            .derive(harden(1852))
            .derive(harden(1815))
            .derive(harden(0))
            .derive(2)
            .derive(0)
            .to_public();

        let spend_cred = StakeCredential::from_keyhash(&spend.to_raw_key().hash());
        let stake_cred = StakeCredential::from_keyhash(&stake.to_raw_key().hash());
        let addr_net_0 = BaseAddress::new(NetworkInfo::testnet().network_id(), &spend_cred, &stake_cred).to_address();

        // add an input that contains an asset not present in the output
        let policy_id = &PolicyID::from([0u8; 28]);
        let name = AssetName::new(vec![0u8, 1, 2, 3]).unwrap();
        let mut input_amount = Value::new(&to_bignum(1_000_000));
        let mut input_multiasset = MultiAsset::new();
        input_multiasset.insert(policy_id, &{
            let mut assets = Assets::new();
            assets.insert(&name, &to_bignum(100));
            assets
        });
        input_amount.set_multiasset(&input_multiasset);
        tx_builder.add_key_input(
            &spend.to_raw_key().hash(),
            &TransactionInput::new(&genesis_id(), 0),
            &input_amount
        );

        tx_builder.add_output(&TransactionOutput::new(
            &addr_net_0,
            &Value::new(&to_bignum(880_000))
        )).unwrap();
        tx_builder.set_ttl(1000);

        let change_cred = StakeCredential::from_keyhash(&change_key.to_raw_key().hash());
        let change_addr = BaseAddress::new(NetworkInfo::testnet().network_id(), &change_cred, &stake_cred).to_address();
        let added_change = tx_builder.add_change_if_needed(
            &change_addr
        );
        assert!(!added_change.unwrap());
        assert_eq!(tx_builder.outputs.len(), 1);
        assert_eq!(
            tx_builder.get_explicit_input().unwrap().checked_add(&tx_builder.get_implicit_input().unwrap()).unwrap(),
            tx_builder.get_explicit_output().unwrap().checked_add(&Value::new(&tx_builder.get_fee_if_set().unwrap())).unwrap()
        );
        let _final_tx = tx_builder.build(); // just test that it doesn't throw
    }

    #[test]
    fn build_tx_burn_less_than_min_ada() {
        // with this mainnet value we should end up with a final min_ada_required of just under 1_000_000
        let mut tx_builder = create_reallistic_tx_builder();

        let output_addr = ByronAddress::from_base58("Ae2tdPwUPEZD9QQf2ZrcYV34pYJwxK4vqXaF8EXkup1eYH73zUScHReM42b").unwrap();
        tx_builder.add_output(&TransactionOutput::new(
            &output_addr.to_address(),
            &Value::new(&to_bignum(2_000_000))
        )).unwrap();

        tx_builder.add_input(
            &ByronAddress::from_base58("Ae2tdPwUPEZ5uzkzh1o2DHECiUi3iugvnnKHRisPgRRP3CTF4KCMvy54Xd3").unwrap().to_address(),
            &TransactionInput::new(
                &genesis_id(),
                0
            ),
            &Value::new(&to_bignum(2_400_000))
        );

        tx_builder.set_ttl(1);

        let change_addr = ByronAddress::from_base58("Ae2tdPwUPEZGUEsuMAhvDcy94LKsZxDjCbgaiBBMgYpR8sKf96xJmit7Eho").unwrap();
        let added_change = tx_builder.add_change_if_needed(
            &change_addr.to_address()
        );
        assert!(!added_change.unwrap());
        assert_eq!(tx_builder.outputs.len(), 1);
        assert_eq!(
            tx_builder.get_explicit_input().unwrap().checked_add(&tx_builder.get_implicit_input().unwrap()).unwrap(),
            tx_builder.get_explicit_output().unwrap().checked_add(&Value::new(&tx_builder.get_fee_if_set().unwrap())).unwrap()
        );
        let _final_tx = tx_builder.build(); // just test that it doesn't throw
    }

    #[test]
    fn build_tx_burn_empty_assets() {
        let mut tx_builder = create_reallistic_tx_builder();

        let output_addr = ByronAddress::from_base58("Ae2tdPwUPEZD9QQf2ZrcYV34pYJwxK4vqXaF8EXkup1eYH73zUScHReM42b").unwrap();
        tx_builder.add_output(&TransactionOutput::new(
            &output_addr.to_address(),
            &Value::new(&to_bignum(2_000_000))
        )).unwrap();

        let mut input_value = Value::new(&to_bignum(2_400_000));
        input_value.set_multiasset(&MultiAsset::new());
        tx_builder.add_input(
            &ByronAddress::from_base58("Ae2tdPwUPEZ5uzkzh1o2DHECiUi3iugvnnKHRisPgRRP3CTF4KCMvy54Xd3").unwrap().to_address(),
            &TransactionInput::new(
                &genesis_id(),
                0
            ),
            &input_value
        );

        tx_builder.set_ttl(1);

        let change_addr = ByronAddress::from_base58("Ae2tdPwUPEZGUEsuMAhvDcy94LKsZxDjCbgaiBBMgYpR8sKf96xJmit7Eho").unwrap();
        let added_change = tx_builder.add_change_if_needed(
            &change_addr.to_address()
        );
        assert!(!added_change.unwrap());
        assert_eq!(tx_builder.outputs.len(), 1);
        assert_eq!(
            tx_builder.get_explicit_input().unwrap().checked_add(&tx_builder.get_implicit_input().unwrap()).unwrap().coin(),
            tx_builder.get_explicit_output().unwrap().checked_add(&Value::new(&tx_builder.get_fee_if_set().unwrap())).unwrap().coin()
        );
        let _final_tx = tx_builder.build(); // just test that it doesn't throw
    }

    #[test]
    fn build_tx_no_useless_multiasset() {
        let mut tx_builder = create_reallistic_tx_builder();

        let policy_id = &PolicyID::from([0u8; 28]);
        let name = AssetName::new(vec![0u8, 1, 2, 3]).unwrap();

        // add an output that uses up all the token but leaves ADA
        let mut input_amount = Value::new(&to_bignum(5_000_000));
        let mut input_multiasset = MultiAsset::new();
        input_multiasset.insert(policy_id, &{
            let mut assets = Assets::new();
            assets.insert(&name, &to_bignum(100));
            assets
        });
        input_amount.set_multiasset(&input_multiasset);

        tx_builder.add_input(
            &ByronAddress::from_base58("Ae2tdPwUPEZ5uzkzh1o2DHECiUi3iugvnnKHRisPgRRP3CTF4KCMvy54Xd3").unwrap().to_address(),
            &TransactionInput::new(
                &genesis_id(),
                0
            ),
            &input_amount
        );

        // add an input that contains an asset & ADA
        let mut output_amount = Value::new(&to_bignum(2_000_000));
        let mut output_multiasset = MultiAsset::new();
        output_multiasset.insert(policy_id, &{
            let mut assets = Assets::new();
            assets.insert(&name, &to_bignum(100));
            assets
        });
        output_amount.set_multiasset(&output_multiasset);

        let output_addr = ByronAddress::from_base58("Ae2tdPwUPEZD9QQf2ZrcYV34pYJwxK4vqXaF8EXkup1eYH73zUScHReM42b").unwrap();
        tx_builder.add_output(&TransactionOutput::new(
            &output_addr.to_address(),
            &output_amount
        )).unwrap();

        tx_builder.set_ttl(1);

        let change_addr = ByronAddress::from_base58("Ae2tdPwUPEZGUEsuMAhvDcy94LKsZxDjCbgaiBBMgYpR8sKf96xJmit7Eho").unwrap();
        let added_change = tx_builder.add_change_if_needed(
            &change_addr.to_address()
        );
        assert!(added_change.unwrap());
        assert_eq!(tx_builder.outputs.len(), 2);
        let final_tx = tx_builder.build().unwrap();
        let change_output = final_tx.outputs().get(1);
        let change_assets = change_output.amount().multiasset();

        // since all tokens got sent in the output
        // the change should be only ADA and not have any multiasset struct in it
        assert!(change_assets.is_none());
    }

    fn create_multiasset() -> (MultiAsset, [ScriptHash; 3], [AssetName; 3]) {
        let policy_ids = [
            PolicyID::from([0u8; 28]),
            PolicyID::from([1u8; 28]),
            PolicyID::from([2u8; 28]),
        ];
        let names = [
            AssetName::new(vec![99u8; 32]).unwrap(),
            AssetName::new(vec![0u8, 1, 2, 3]).unwrap(),
            AssetName::new(vec![4u8, 5, 6, 7, 8, 9]).unwrap(),
        ];
        let multiasset = policy_ids
            .iter()
            .zip(names.iter())
            .fold(MultiAsset::new(), |mut acc, (policy_id, name)| {
                acc.insert(policy_id, &{
                    let mut assets = Assets::new();
                    assets.insert(&name, &to_bignum(500));
                    assets
                });
                acc
            });
        return (multiasset, policy_ids, names);
    }

    #[test]
    fn build_tx_add_change_split_nfts() {
        let max_value_size = 100; // super low max output size to test with fewer assets
        let mut tx_builder = create_tx_builder_with_fee_and_val_size(
            &create_linear_fee(0, 1),
            max_value_size,
        );

        let (multiasset, policy_ids, names) = create_multiasset();

        let mut input_value = Value::new(&to_bignum(1000));
        input_value.set_multiasset(&multiasset);

        tx_builder.add_input(
            &ByronAddress::from_base58("Ae2tdPwUPEZ5uzkzh1o2DHECiUi3iugvnnKHRisPgRRP3CTF4KCMvy54Xd3").unwrap().to_address(),
            &TransactionInput::new(
                &genesis_id(),
                0
            ),
            &input_value
        );

        let output_addr = ByronAddress::from_base58("Ae2tdPwUPEZD9QQf2ZrcYV34pYJwxK4vqXaF8EXkup1eYH73zUScHReM42b").unwrap().to_address();
        let output_amount = Value::new(&to_bignum(100));

        tx_builder
            .add_output(&TransactionOutput::new(&output_addr, &output_amount))
            .unwrap();

        let change_addr = ByronAddress::from_base58("Ae2tdPwUPEZGUEsuMAhvDcy94LKsZxDjCbgaiBBMgYpR8sKf96xJmit7Eho").unwrap().to_address();

        let added_change = tx_builder.add_change_if_needed(&change_addr).unwrap();
        assert_eq!(added_change, true);
        let final_tx = tx_builder.build().unwrap();
        assert_eq!(final_tx.outputs().len(), 3);
        for (policy_id, asset_name) in policy_ids.iter().zip(names.iter()) {
            assert!(final_tx
                .outputs
                .0
                .iter()
                .find(|output| output.amount.multiasset.as_ref().map_or_else(
                    || false,
                    |ma| ma.0.iter().find(|(pid, a)| *pid == policy_id
                        && a.0.iter().find(|(name, _)| *name == asset_name).is_some()).is_some()
                )).is_some()
            );
        }
        for output in final_tx.outputs.0.iter() {
            assert!(output.amount.to_bytes().len() <= max_value_size as usize);
        }
    }

    #[test]
    fn build_tx_too_big_output() {
        let mut tx_builder = create_tx_builder_with_fee_and_val_size(
            &create_linear_fee(0, 1),
            10,
        );

        tx_builder.add_input(
            &ByronAddress::from_base58("Ae2tdPwUPEZ5uzkzh1o2DHECiUi3iugvnnKHRisPgRRP3CTF4KCMvy54Xd3").unwrap().to_address(),
            &TransactionInput::new(
                &genesis_id(),
                0
            ),
            &Value::new(&to_bignum(500))
        );

        let output_addr = ByronAddress::from_base58("Ae2tdPwUPEZD9QQf2ZrcYV34pYJwxK4vqXaF8EXkup1eYH73zUScHReM42b").unwrap().to_address();
        let mut output_amount = Value::new(&to_bignum(50));
        output_amount.set_multiasset(&create_multiasset().0);

        assert!(tx_builder.add_output(&TransactionOutput::new(&output_addr, &output_amount)).is_err());
    }

    #[test]
    fn build_tx_add_change_nfts_not_enough_ada() {
        let mut tx_builder = create_tx_builder_with_fee_and_val_size(
            &create_linear_fee(0, 1),
            150,  // super low max output size to test with fewer assets
        );

        let policy_ids = [
            PolicyID::from([0u8; 28]),
            PolicyID::from([1u8; 28]),
            PolicyID::from([2u8; 28]),
        ];
        let names = [
            AssetName::new(vec![99u8; 32]).unwrap(),
            AssetName::new(vec![0u8, 1, 2, 3]).unwrap(),
            AssetName::new(vec![4u8, 5, 6, 7, 8, 9]).unwrap(),
        ];

        let multiasset = policy_ids
            .iter()
            .zip(names.iter())
            .fold(MultiAsset::new(), |mut acc, (policy_id, name)| {
                acc.insert(policy_id, &{
                    let mut assets = Assets::new();
                    assets.insert(&name, &to_bignum(500));
                    assets
                });
                acc
            });

        let mut input_value = Value::new(&to_bignum(58));
        input_value.set_multiasset(&multiasset);

        tx_builder.add_input(
            &ByronAddress::from_base58("Ae2tdPwUPEZ5uzkzh1o2DHECiUi3iugvnnKHRisPgRRP3CTF4KCMvy54Xd3").unwrap().to_address(),
            &TransactionInput::new(
                &genesis_id(),
                0
            ),
            &input_value
        );

        let output_addr = ByronAddress::from_base58("Ae2tdPwUPEZD9QQf2ZrcYV34pYJwxK4vqXaF8EXkup1eYH73zUScHReM42b").unwrap().to_address();
        let output_amount = Value::new(&to_bignum(59));

        tx_builder
            .add_output(&TransactionOutput::new(&output_addr, &output_amount))
            .unwrap();

        let change_addr = ByronAddress::from_base58("Ae2tdPwUPEZGUEsuMAhvDcy94LKsZxDjCbgaiBBMgYpR8sKf96xJmit7Eho").unwrap().to_address();

        assert!(tx_builder.add_change_if_needed(&change_addr).is_err())
    }

    fn make_input(input_hash_byte: u8, value: Value) -> TransactionUnspentOutput {
        TransactionUnspentOutput::new(
            &TransactionInput::new(&TransactionHash::from([input_hash_byte; 32]), 0),
            &TransactionOutput::new(&Address::from_bech32("addr1vyy6nhfyks7wdu3dudslys37v252w2nwhv0fw2nfawemmnqs6l44z").unwrap(), &value)
        )
    }

    #[test]
    fn tx_builder_cip2_largest_first_increasing_fees() {
        // we have a = 1 to test increasing fees when more inputs are added
        let mut tx_builder = create_tx_builder_with_fee(&create_linear_fee(1, 0));
        tx_builder.add_output(&TransactionOutput::new(
            &Address::from_bech32("addr1vyy6nhfyks7wdu3dudslys37v252w2nwhv0fw2nfawemmnqs6l44z").unwrap(),
            &Value::new(&to_bignum(1000))
        )).unwrap();
        let mut available_inputs = TransactionUnspentOutputs::new();
        available_inputs.add(&make_input(0u8, Value::new(&to_bignum(150))));
        available_inputs.add(&make_input(1u8, Value::new(&to_bignum(200))));
        available_inputs.add(&make_input(2u8, Value::new(&to_bignum(800))));
        available_inputs.add(&make_input(3u8, Value::new(&to_bignum(400))));
        available_inputs.add(&make_input(4u8, Value::new(&to_bignum(100))));
        tx_builder.add_inputs_from(&available_inputs, CoinSelectionStrategyCIP2::LargestFirst).unwrap();
        let change_addr = ByronAddress::from_base58("Ae2tdPwUPEZGUEsuMAhvDcy94LKsZxDjCbgaiBBMgYpR8sKf96xJmit7Eho").unwrap().to_address();
        let change_added = tx_builder.add_change_if_needed(&change_addr).unwrap();
        assert!(change_added);
        let tx = tx_builder.build().unwrap();
        // change needed
        assert_eq!(2, tx.outputs().len());
        assert_eq!(3, tx.inputs().len());
        // confirm order of only what is necessary
        assert_eq!(2u8, tx.inputs().get(0).transaction_id().0[0]);
        assert_eq!(3u8, tx.inputs().get(1).transaction_id().0[0]);
        assert_eq!(1u8, tx.inputs().get(2).transaction_id().0[0]);
    }


    #[test]
    fn tx_builder_cip2_largest_first_static_fees() {
        // we have a = 0 so we know adding inputs/outputs doesn't change the fee so we can analyze more
        let mut tx_builder = create_tx_builder_with_fee(&create_linear_fee(0, 0));
        tx_builder.add_output(&TransactionOutput::new(
            &Address::from_bech32("addr1vyy6nhfyks7wdu3dudslys37v252w2nwhv0fw2nfawemmnqs6l44z").unwrap(),
            &Value::new(&to_bignum(1200))
        )).unwrap();
        let mut available_inputs = TransactionUnspentOutputs::new();
        available_inputs.add(&make_input(0u8, Value::new(&to_bignum(150))));
        available_inputs.add(&make_input(1u8, Value::new(&to_bignum(200))));
        available_inputs.add(&make_input(2u8, Value::new(&to_bignum(800))));
        available_inputs.add(&make_input(3u8, Value::new(&to_bignum(400))));
        available_inputs.add(&make_input(4u8, Value::new(&to_bignum(100))));
        tx_builder.add_inputs_from(&available_inputs, CoinSelectionStrategyCIP2::LargestFirst).unwrap();
        let change_addr = ByronAddress::from_base58("Ae2tdPwUPEZGUEsuMAhvDcy94LKsZxDjCbgaiBBMgYpR8sKf96xJmit7Eho").unwrap().to_address();
        let change_added = tx_builder.add_change_if_needed(&change_addr).unwrap();
        assert!(!change_added);
        let tx = tx_builder.build().unwrap();
        // change not needed - should be exact
        assert_eq!(1, tx.outputs().len());
        assert_eq!(2, tx.inputs().len());
        // confirm order of only what is necessary
        assert_eq!(2u8, tx.inputs().get(0).transaction_id().0[0]);
        assert_eq!(3u8, tx.inputs().get(1).transaction_id().0[0]);
    }

    #[test]
    fn tx_builder_cip2_largest_first_multiasset() {
        // we have a = 0 so we know adding inputs/outputs doesn't change the fee so we can analyze more
        let linear_fee = LinearFee::new(&to_bignum(0), &to_bignum(0));
        let mut tx_builder = TransactionBuilder::new(
            &linear_fee,
            &Coin::zero(),
            &to_bignum(0),
            9999,
            9999,
            &to_bignum(0),
        );
        let pid1 = PolicyID::from([1u8; 28]);
        let pid2 = PolicyID::from([2u8; 28]);
        let asset_name1 = AssetName::new(vec![1u8; 8]).unwrap();
        let asset_name2 = AssetName::new(vec![2u8; 11]).unwrap();
        let asset_name3 = AssetName::new(vec![3u8; 9]).unwrap();

        let mut output_value = Value::new(&to_bignum(415));
        let mut output_ma = MultiAsset::new();
        output_ma.set_asset(&pid1, &asset_name1, to_bignum(5));
        output_ma.set_asset(&pid1, &asset_name2, to_bignum(1));
        output_ma.set_asset(&pid2, &asset_name2, to_bignum(2));
        output_ma.set_asset(&pid2, &asset_name3, to_bignum(4));
        output_value.set_multiasset(&output_ma);
        tx_builder.add_output(&TransactionOutput::new(
            &Address::from_bech32("addr1vyy6nhfyks7wdu3dudslys37v252w2nwhv0fw2nfawemmnqs6l44z").unwrap(),
            &output_value
        )).unwrap();

        let mut available_inputs = TransactionUnspentOutputs::new();
        // should not be taken
        available_inputs.add(&make_input(0u8, Value::new(&to_bignum(150))));

        // should not be taken
        let mut input1 = make_input(1u8, Value::new(&to_bignum(200)));
        let mut ma1 = MultiAsset::new();
        ma1.set_asset(&pid1, &asset_name1, to_bignum(10));
        ma1.set_asset(&pid1, &asset_name2, to_bignum(1));
        ma1.set_asset(&pid2, &asset_name2, to_bignum(2));
        input1.output.amount.set_multiasset(&ma1);
        available_inputs.add(&input1);

        // taken first to satisfy pid1:asset_name1 (but also satisfies pid2:asset_name3)
        let mut input2 = make_input(2u8, Value::new(&to_bignum(10)));
        let mut ma2 = MultiAsset::new();
        ma2.set_asset(&pid1, &asset_name1, to_bignum(20));
        ma2.set_asset(&pid2, &asset_name3, to_bignum(4));
        input2.output.amount.set_multiasset(&ma2);
        available_inputs.add(&input2);

        // taken second to satisfy pid1:asset_name2 (but also satisfies pid2:asset_name1)
        let mut input3 = make_input(3u8, Value::new(&to_bignum(50)));
        let mut ma3 = MultiAsset::new();
        ma3.set_asset(&pid2, &asset_name1, to_bignum(5));
        ma3.set_asset(&pid1, &asset_name2, to_bignum(15));
        input3.output.amount.multiasset = Some(ma3);
        available_inputs.add(&input3);

        // should not be taken either
        let mut input4 = make_input(4u8, Value::new(&to_bignum(10)));
        let mut ma4 = MultiAsset::new();
        ma4.set_asset(&pid1, &asset_name1, to_bignum(10));
        ma4.set_asset(&pid1, &asset_name2, to_bignum(10));
        input4.output.amount.multiasset = Some(ma4);
        available_inputs.add(&input4);

        // taken third to satisfy pid2:asset_name_2
        let mut input5 = make_input(5u8, Value::new(&to_bignum(10)));
        let mut ma5 = MultiAsset::new();
        ma5.set_asset(&pid1, &asset_name2, to_bignum(10));
        ma5.set_asset(&pid2, &asset_name2, to_bignum(3));
        input5.output.amount.multiasset = Some(ma5);
        available_inputs.add(&input5);

        // should be taken to get enough ADA
        let input6 = make_input(6u8, Value::new(&to_bignum(400)));
        available_inputs.add(&input6);

        // should not be taken
        available_inputs.add(&make_input(7u8, Value::new(&to_bignum(100))));
        tx_builder.add_inputs_from(&available_inputs, CoinSelectionStrategyCIP2::LargestFirstMultiAsset).unwrap();
        let change_addr = ByronAddress::from_base58("Ae2tdPwUPEZGUEsuMAhvDcy94LKsZxDjCbgaiBBMgYpR8sKf96xJmit7Eho").unwrap().to_address();
        let change_added = tx_builder.add_change_if_needed(&change_addr).unwrap();
        assert!(change_added);
        let tx = tx_builder.build().unwrap();

        assert_eq!(2, tx.outputs().len());
        assert_eq!(4, tx.inputs().len());
        // check order expected per-asset
        assert_eq!(2u8, tx.inputs().get(0).transaction_id().0[0]);
        assert_eq!(3u8, tx.inputs().get(1).transaction_id().0[0]);
        assert_eq!(5u8, tx.inputs().get(2).transaction_id().0[0]);
        assert_eq!(6u8, tx.inputs().get(3).transaction_id().0[0]);

        let change = tx.outputs().get(1).amount;
        assert_eq!(from_bignum(&change.coin), 55);
        let change_ma = change.multiasset().unwrap();
        assert_eq!(15, from_bignum(&change_ma.get_asset(&pid1, &asset_name1)));
        assert_eq!(24, from_bignum(&change_ma.get_asset(&pid1, &asset_name2)));
        assert_eq!(1, from_bignum(&change_ma.get_asset(&pid2, &asset_name2)));
        assert_eq!(0, from_bignum(&change_ma.get_asset(&pid2, &asset_name3)));
        let expected_input = input2.output.amount
            .checked_add(&input3.output.amount)
            .unwrap()
            .checked_add(&input5.output.amount)
            .unwrap()
            .checked_add(&input6.output.amount)
            .unwrap();
        let expected_change = expected_input.checked_sub(&output_value).unwrap();
        assert_eq!(expected_change, change);
    }

    #[test]
    fn tx_builder_cip2_random_improve_multiasset() {
        let linear_fee = LinearFee::new(&to_bignum(0), &to_bignum(0));
        let mut tx_builder = TransactionBuilder::new(
            &linear_fee,
            &Coin::zero(),
            &to_bignum(0),
            9999,
            9999,
            &to_bignum(0),
        );
        let pid1 = PolicyID::from([1u8; 28]);
        let pid2 = PolicyID::from([2u8; 28]);
        let asset_name1 = AssetName::new(vec![1u8; 8]).unwrap();
        let asset_name2 = AssetName::new(vec![2u8; 11]).unwrap();
        let asset_name3 = AssetName::new(vec![3u8; 9]).unwrap();

        let mut output_value = Value::new(&to_bignum(415));
        let mut output_ma = MultiAsset::new();
        output_ma.set_asset(&pid1, &asset_name1, to_bignum(5));
        output_ma.set_asset(&pid1, &asset_name2, to_bignum(1));
        output_ma.set_asset(&pid2, &asset_name2, to_bignum(2));
        output_ma.set_asset(&pid2, &asset_name3, to_bignum(4));
        output_value.set_multiasset(&output_ma);
        tx_builder.add_output(&TransactionOutput::new(
            &Address::from_bech32("addr1vyy6nhfyks7wdu3dudslys37v252w2nwhv0fw2nfawemmnqs6l44z").unwrap(),
            &output_value
        )).unwrap();

        let mut available_inputs = TransactionUnspentOutputs::new();
        available_inputs.add(&make_input(0u8, Value::new(&to_bignum(150))));

        let mut input1 = make_input(1u8, Value::new(&to_bignum(200)));
        let mut ma1 = MultiAsset::new();
        ma1.set_asset(&pid1, &asset_name1, to_bignum(10));
        ma1.set_asset(&pid1, &asset_name2, to_bignum(1));
        ma1.set_asset(&pid2, &asset_name2, to_bignum(2));
        input1.output.amount.set_multiasset(&ma1);
        available_inputs.add(&input1);

        let mut input2 = make_input(2u8, Value::new(&to_bignum(10)));
        let mut ma2 = MultiAsset::new();
        ma2.set_asset(&pid1, &asset_name1, to_bignum(20));
        ma2.set_asset(&pid2, &asset_name3, to_bignum(4));
        input2.output.amount.set_multiasset(&ma2);
        available_inputs.add(&input2);

        let mut input3 = make_input(3u8, Value::new(&to_bignum(50)));
        let mut ma3 = MultiAsset::new();
        ma3.set_asset(&pid2, &asset_name1, to_bignum(5));
        ma3.set_asset(&pid1, &asset_name2, to_bignum(15));
        input3.output.amount.multiasset = Some(ma3);
        available_inputs.add(&input3);

        let mut input4 = make_input(4u8, Value::new(&to_bignum(10)));
        let mut ma4 = MultiAsset::new();
        ma4.set_asset(&pid1, &asset_name1, to_bignum(10));
        ma4.set_asset(&pid1, &asset_name2, to_bignum(10));
        input4.output.amount.multiasset = Some(ma4);
        available_inputs.add(&input4);

        let mut input5 = make_input(5u8, Value::new(&to_bignum(10)));
        let mut ma5 = MultiAsset::new();
        ma5.set_asset(&pid1, &asset_name2, to_bignum(10));
        ma5.set_asset(&pid2, &asset_name2, to_bignum(3));
        input5.output.amount.multiasset = Some(ma5);
        available_inputs.add(&input5);

        let input6 = make_input(6u8, Value::new(&to_bignum(400)));
        available_inputs.add(&input6);
        available_inputs.add(&make_input(7u8, Value::new(&to_bignum(100))));
        tx_builder.add_inputs_from(&available_inputs, CoinSelectionStrategyCIP2::RandomImproveMultiAsset).unwrap();
        let change_addr = ByronAddress::from_base58("Ae2tdPwUPEZGUEsuMAhvDcy94LKsZxDjCbgaiBBMgYpR8sKf96xJmit7Eho").unwrap().to_address();
        let change_added = tx_builder.add_change_if_needed(&change_addr).unwrap();
        assert!(change_added);
        let tx = tx_builder.build().unwrap();

        assert_eq!(2, tx.outputs().len());

        let input_total = tx_builder.get_explicit_input().unwrap();
        assert!(input_total >= output_value);
    }

    #[test]
    fn tx_builder_cip2_random_improve() {
        // we have a = 1 to test increasing fees when more inputs are added
        let mut tx_builder = create_tx_builder_with_fee(&create_linear_fee(1, 0));
        const COST: u64 = 10000;
        tx_builder.add_output(&TransactionOutput::new(
            &Address::from_bech32("addr1vyy6nhfyks7wdu3dudslys37v252w2nwhv0fw2nfawemmnqs6l44z").unwrap(),
            &Value::new(&to_bignum(COST))
        )).unwrap();
        let mut available_inputs = TransactionUnspentOutputs::new();
        available_inputs.add(&make_input(0u8, Value::new(&to_bignum(1500))));
        available_inputs.add(&make_input(1u8, Value::new(&to_bignum(2000))));
        available_inputs.add(&make_input(2u8, Value::new(&to_bignum(8000))));
        available_inputs.add(&make_input(3u8, Value::new(&to_bignum(4000))));
        available_inputs.add(&make_input(4u8, Value::new(&to_bignum(1000))));
        available_inputs.add(&make_input(5u8, Value::new(&to_bignum(2000))));
        available_inputs.add(&make_input(6u8, Value::new(&to_bignum(1500))));
        let add_inputs_res =
            tx_builder.add_inputs_from(&available_inputs, CoinSelectionStrategyCIP2::RandomImprove);
        assert!(add_inputs_res.is_ok(), "{:?}", add_inputs_res.err());
        let change_addr = ByronAddress::from_base58("Ae2tdPwUPEZGUEsuMAhvDcy94LKsZxDjCbgaiBBMgYpR8sKf96xJmit7Eho").unwrap().to_address();
        let add_change_res = tx_builder.add_change_if_needed(&change_addr);
        assert!(add_change_res.is_ok(), "{:?}", add_change_res.err());
        let tx_build_res = tx_builder.build();
        assert!(tx_build_res.is_ok(), "{:?}", tx_build_res.err());
        let tx = tx_build_res.unwrap();
        // we need to look up the values to ensure there's enough
        let mut input_values = BTreeMap::new();
        for utxo in available_inputs.0.iter() {
            input_values.insert(utxo.input.transaction_id(), utxo.output.amount.clone());
        }
        let mut encountered = std::collections::HashSet::new();
        let mut input_total = Value::new(&Coin::zero());
        for input in tx.inputs.0.iter() {
            let txid = input.transaction_id();
            if !encountered.insert(txid.clone()) {
                panic!("Input {:?} duplicated", txid);
            }
            let value = input_values.get(&txid).unwrap();
            input_total = input_total.checked_add(value).unwrap();
        }
        assert!(input_total >= Value::new(&tx_builder.min_fee().unwrap().checked_add(&to_bignum(COST)).unwrap()));
    }

    #[test]
    fn tx_builder_cip2_random_improve_when_using_all_available_inputs() {
        // we have a = 1 to test increasing fees when more inputs are added
        let linear_fee = LinearFee::new(&to_bignum(1), &to_bignum(0));
        let cfg = TransactionBuilderConfigBuilder::new()
            .fee_algo(linear_fee)
            .pool_deposit(to_bignum(0))
            .key_deposit(to_bignum(0))
            .max_value_size(9999)
            .max_tx_size(9999)
            .coins_per_utxo_word(Coin::zero())
            .build()
            .unwrap();
        let mut tx_builder = TransactionBuilder::new(&cfg);
        const COST: u64 = 1000;
        tx_builder.add_output(&TransactionOutput::new(
            &Address::from_bech32("addr1vyy6nhfyks7wdu3dudslys37v252w2nwhv0fw2nfawemmnqs6l44z").unwrap(),
            &Value::new(&to_bignum(COST))
        )).unwrap();
        let mut available_inputs = TransactionUnspentOutputs::new();
        available_inputs.add(&make_input(1u8, Value::new(&to_bignum(800))));
        available_inputs.add(&make_input(2u8, Value::new(&to_bignum(800))));
        let add_inputs_res =
            tx_builder.add_inputs_from(&available_inputs, CoinSelectionStrategyCIP2::RandomImprove);
        assert!(add_inputs_res.is_ok(), "{:?}", add_inputs_res.err());
    }

    #[test]
    fn tx_builder_cip2_random_improve_adds_enough_for_fees() {
        // we have a = 1 to test increasing fees when more inputs are added
        let linear_fee = LinearFee::new(&to_bignum(1), &to_bignum(0));
        let cfg = TransactionBuilderConfigBuilder::new()
            .fee_algo(linear_fee)
            .pool_deposit(to_bignum(0))
            .key_deposit(to_bignum(0))
            .max_value_size(9999)
            .max_tx_size(9999)
            .coins_per_utxo_word(Coin::zero())
            .build()
            .unwrap();
        let mut tx_builder = TransactionBuilder::new(&cfg);
        const COST: u64 = 100;
        tx_builder.add_output(&TransactionOutput::new(
            &Address::from_bech32("addr1vyy6nhfyks7wdu3dudslys37v252w2nwhv0fw2nfawemmnqs6l44z").unwrap(),
            &Value::new(&to_bignum(COST))
        )).unwrap();
        assert_eq!(tx_builder.min_fee().unwrap(), to_bignum(53));
        let mut available_inputs = TransactionUnspentOutputs::new();
        available_inputs.add(&make_input(1u8, Value::new(&to_bignum(150))));
        available_inputs.add(&make_input(2u8, Value::new(&to_bignum(150))));
        available_inputs.add(&make_input(3u8, Value::new(&to_bignum(150))));
        let add_inputs_res =
            tx_builder.add_inputs_from(&available_inputs, CoinSelectionStrategyCIP2::RandomImprove);
        assert!(add_inputs_res.is_ok(), "{:?}", add_inputs_res.err());
        assert_eq!(tx_builder.min_fee().unwrap(), to_bignum(264));
        let change_addr = ByronAddress::from_base58("Ae2tdPwUPEZGUEsuMAhvDcy94LKsZxDjCbgaiBBMgYpR8sKf96xJmit7Eho").unwrap().to_address();
        let add_change_res = tx_builder.add_change_if_needed(&change_addr);
        assert!(add_change_res.is_ok(), "{:?}", add_change_res.err());
    }

    #[test]
    fn build_tx_pay_to_multisig() {
        let mut tx_builder = create_tx_builder_with_fee(&create_linear_fee(10, 2));
        let spend = root_key_15()
            .derive(harden(1854))
            .derive(harden(1815))
            .derive(harden(0))
            .derive(0)
            .derive(0)
            .to_public();

        let stake = root_key_15()
            .derive(harden(1852))
            .derive(harden(1815))
            .derive(harden(0))
            .derive(2)
            .derive(0)
            .to_public();

        let spend_cred = StakeCredential::from_keyhash(&spend.to_raw_key().hash());
        let stake_cred = StakeCredential::from_keyhash(&stake.to_raw_key().hash());

        let addr_net_0 = BaseAddress::new(NetworkInfo::testnet().network_id(), &spend_cred, &stake_cred).to_address();

        tx_builder.add_key_input(
            &spend.to_raw_key().hash(),
            &TransactionInput::new(&genesis_id(), 0),
            &Value::new(&to_bignum(1_000_000))
        );
        tx_builder.add_output(&TransactionOutput::new(
            &addr_net_0,
            &Value::new(&to_bignum(999_000 ))
        )).unwrap();
        tx_builder.set_ttl(1000);
        tx_builder.set_fee(&to_bignum(1_000));

        assert_eq!(tx_builder.outputs.len(),1);
        assert_eq!(
            tx_builder.get_explicit_input().unwrap().checked_add(&tx_builder.get_implicit_input().unwrap()).unwrap(),
            tx_builder.get_explicit_output().unwrap().checked_add(&Value::new(&tx_builder.get_fee_if_set().unwrap())).unwrap()
        );


        let  _final_tx = tx_builder.build().unwrap();
        let _deser_t = TransactionBody::from_bytes(_final_tx.to_bytes()).unwrap();

        assert_eq!(_deser_t.to_bytes(), _final_tx.to_bytes());
    }

    fn build_full_tx(body: &TransactionBody,
        witness_set: &TransactionWitnessSet,
        auxiliary_data: Option<AuxiliaryData>) -> Transaction {
            return Transaction::new(
                body,
                witness_set,
                auxiliary_data
            );
        }

    #[test]
    fn build_tx_multisig_spend_1on1_unsigned() {
        let mut tx_builder = create_tx_builder_with_fee(&create_linear_fee(10, 2));

        let spend = root_key_15()//multisig
            .derive(harden(1854))
            .derive(harden(1815))
            .derive(harden(0))
            .derive(0)
            .derive(0)
            .to_public();
        let stake = root_key_15()//multisig
            .derive(harden(1854))
            .derive(harden(1815))
            .derive(harden(0))
            .derive(2)
            .derive(0)
            .to_public();

        let change_key = root_key_15()
            .derive(harden(1852))
            .derive(harden(1815))
            .derive(harden(0))
            .derive(1)
            .derive(0)
            .to_public();

        let spend_cred = StakeCredential::from_keyhash(&spend.to_raw_key().hash());
        let stake_cred = StakeCredential::from_keyhash(&stake.to_raw_key().hash());
        let change_cred = StakeCredential::from_keyhash(&change_key.to_raw_key().hash());
        let addr_multisig = BaseAddress::new(NetworkInfo::testnet().network_id(), &spend_cred, &stake_cred).to_address();
        let addr_output = BaseAddress::new(NetworkInfo::testnet().network_id(), &change_cred, &stake_cred).to_address();

        tx_builder.add_input(
            &addr_multisig,
            &TransactionInput::new(&genesis_id(), 0),
            &Value::new(&to_bignum(1_000_000))
        );

        tx_builder.add_output(&TransactionOutput::new(
            &addr_output,
            &Value::new(&to_bignum(999_000 ))
        )).unwrap();
        tx_builder.set_ttl(1000);
        tx_builder.set_fee(&to_bignum(1_000));

        let mut auxiliary_data = AuxiliaryData::new();
        let mut pubkey_native_scripts = NativeScripts::new();
        let mut oneof_native_scripts = NativeScripts::new();

        let spending_hash = spend.to_raw_key().hash();
        pubkey_native_scripts.add(&NativeScript::new_script_pubkey(&ScriptPubkey::new(&spending_hash)));
        oneof_native_scripts.add(&NativeScript::new_script_n_of_k(&ScriptNOfK::new(1, &pubkey_native_scripts)));
        auxiliary_data.set_native_scripts(&oneof_native_scripts);
        tx_builder.set_auxiliary_data(&auxiliary_data);


        assert_eq!(tx_builder.outputs.len(), 1);
        assert_eq!(
            tx_builder.get_explicit_input().unwrap().checked_add(&tx_builder.get_implicit_input().unwrap()).unwrap(),
            tx_builder.get_explicit_output().unwrap().checked_add(&Value::new(&tx_builder.get_fee_if_set().unwrap())).unwrap()
        );


        let  _final_tx = tx_builder.build().unwrap();
        let _deser_t = TransactionBody::from_bytes(_final_tx.to_bytes()).unwrap();

        assert_eq!(_deser_t.to_bytes(), _final_tx.to_bytes());
        assert_eq!(_deser_t.auxiliary_data_hash.unwrap(), utils::hash_auxiliary_data(&auxiliary_data));
    }

    #[test]
    fn build_tx_multisig_1on1_signed() {
        let mut tx_builder = create_tx_builder_with_fee(&create_linear_fee(10, 2));
        let spend = root_key_15()
            .derive(harden(1854))//multisig
            .derive(harden(1815))
            .derive(harden(0))
            .derive(0)
            .derive(0)
            .to_public();
        let stake = root_key_15()
            .derive(harden(1854))//multisig
            .derive(harden(1815))
            .derive(harden(0))
            .derive(2)
            .derive(0)
            .to_public();

        let spend_cred = StakeCredential::from_keyhash(&spend.to_raw_key().hash());
        let stake_cred = StakeCredential::from_keyhash(&stake.to_raw_key().hash());
        let addr_net_0 = BaseAddress::new(NetworkInfo::testnet().network_id(), &spend_cred, &stake_cred).to_address();
        tx_builder.add_key_input(
            &spend.to_raw_key().hash(),
            &TransactionInput::new(&genesis_id(), 0),
            &Value::new(&to_bignum(1_000_000))
        );
        tx_builder.add_output(&TransactionOutput::new(
            &addr_net_0,
            &Value::new(&to_bignum(999_000 ))
        )).unwrap();
        tx_builder.set_ttl(1000);
        tx_builder.set_fee(&to_bignum(1_000));

        let mut auxiliary_data = AuxiliaryData::new();
        let mut pubkey_native_scripts = NativeScripts::new();
        let mut oneof_native_scripts = NativeScripts::new();

        let spending_hash = spend.to_raw_key().hash();
        pubkey_native_scripts.add(&NativeScript::new_script_pubkey(&ScriptPubkey::new(&spending_hash)));
        oneof_native_scripts.add(&NativeScript::new_script_n_of_k(&ScriptNOfK::new(1, &pubkey_native_scripts)));
        auxiliary_data.set_native_scripts(&oneof_native_scripts);
        tx_builder.set_auxiliary_data(&auxiliary_data);


        let body = tx_builder.build().unwrap();

        assert_eq!(tx_builder.outputs.len(), 1);
        assert_eq!(
            tx_builder.get_explicit_input().unwrap().checked_add(&tx_builder.get_implicit_input().unwrap()).unwrap(),
            tx_builder.get_explicit_output().unwrap().checked_add(&Value::new(&tx_builder.get_fee_if_set().unwrap())).unwrap()
        );

        let mut witness_set = TransactionWitnessSet::new();
        let mut vkw = Vkeywitnesses::new();
        vkw.add(&make_vkey_witness(
            &hash_transaction(&body),
            &PrivateKey::from_normal_bytes(
                &hex::decode("c660e50315d76a53d80732efda7630cae8885dfb85c46378684b3c6103e1284a").unwrap()
            ).unwrap()
        ));
        witness_set.set_vkeys(&vkw);

        let _final_tx = build_full_tx(&body, &witness_set, None);
        let _deser_t = Transaction::from_bytes(_final_tx.to_bytes()).unwrap();
        assert_eq!(_deser_t.to_bytes(), _final_tx.to_bytes());
        assert_eq!(_deser_t.body().auxiliary_data_hash.unwrap(), utils::hash_auxiliary_data(&auxiliary_data));
    }

    fn create_json_metadatum_string() -> String {
        String::from("{ \"qwe\": 123 }")
    }

    fn create_json_metadatum() -> TransactionMetadatum {
        encode_json_str_to_metadatum(
            create_json_metadatum_string(),
            MetadataJsonSchema::NoConversions,
        ).unwrap()
    }

    fn create_aux_with_metadata(metadatum_key: &TransactionMetadatumLabel) -> AuxiliaryData {
        let mut metadata = GeneralTransactionMetadata::new();
        metadata.insert(metadatum_key, &create_json_metadatum());

        let mut aux = AuxiliaryData::new();
        aux.set_metadata(&metadata);

        let mut nats = NativeScripts::new();
        nats.add(
            &NativeScript::new_timelock_start(
                &TimelockStart::new(123),
            ),
        );
        aux.set_native_scripts(&nats);

        return aux;
    }

    fn assert_json_metadatum(dat: &TransactionMetadatum) {
        let map = dat.as_map().unwrap();
        assert_eq!(map.len(), 1);
        let key = TransactionMetadatum::new_text(String::from("qwe")).unwrap();
        let val = map.get(&key).unwrap();
        assert_eq!(val.as_int().unwrap(), Int::new_i32(123));
    }

    #[test]
    fn set_metadata_with_empty_auxiliary() {
        let mut tx_builder = create_default_tx_builder();

        let num = to_bignum(42);
        tx_builder.set_metadata(&create_aux_with_metadata(&num).metadata().unwrap());

        assert!(tx_builder.auxiliary_data.is_some());

        let aux = tx_builder.auxiliary_data.unwrap();
        assert!(aux.metadata().is_some());
        assert!(aux.native_scripts().is_none());
        assert!(aux.plutus_scripts().is_none());

        let met = aux.metadata().unwrap();

        assert_eq!(met.len(), 1);
        assert_json_metadatum(&met.get(&num).unwrap());
    }

    #[test]
    fn set_metadata_with_existing_auxiliary() {
        let mut tx_builder = create_default_tx_builder();

        let num1 = to_bignum(42);
        tx_builder.set_auxiliary_data(&create_aux_with_metadata(&num1));

        let num2 = to_bignum(84);
        tx_builder.set_metadata(&create_aux_with_metadata(&num2).metadata().unwrap());

        let aux = tx_builder.auxiliary_data.unwrap();
        assert!(aux.metadata().is_some());
        assert!(aux.native_scripts().is_some());
        assert!(aux.plutus_scripts().is_none());

        let met = aux.metadata().unwrap();
        assert_eq!(met.len(), 1);
        assert!(met.get(&num1).is_none());
        assert_json_metadatum(&met.get(&num2).unwrap());
    }

    #[test]
    fn add_metadatum_with_empty_auxiliary() {
        let mut tx_builder = create_default_tx_builder();

        let num = to_bignum(42);
        tx_builder.add_metadatum(&num, &create_json_metadatum());

        assert!(tx_builder.auxiliary_data.is_some());

        let aux = tx_builder.auxiliary_data.unwrap();
        assert!(aux.metadata().is_some());
        assert!(aux.native_scripts().is_none());
        assert!(aux.plutus_scripts().is_none());

        let met = aux.metadata().unwrap();

        assert_eq!(met.len(), 1);
        assert_json_metadatum(&met.get(&num).unwrap());
    }

    #[test]
    fn add_metadatum_with_existing_auxiliary() {
        let mut tx_builder = create_default_tx_builder();

        let num1 = to_bignum(42);
        tx_builder.set_auxiliary_data(&create_aux_with_metadata(&num1));

        let num2 = to_bignum(84);
        tx_builder.add_metadatum(&num2, &create_json_metadatum());

        let aux = tx_builder.auxiliary_data.unwrap();
        assert!(aux.metadata().is_some());
        assert!(aux.native_scripts().is_some());
        assert!(aux.plutus_scripts().is_none());

        let met = aux.metadata().unwrap();
        assert_eq!(met.len(), 2);
        assert_json_metadatum(&met.get(&num1).unwrap());
        assert_json_metadatum(&met.get(&num2).unwrap());
    }

    #[test]
    fn add_json_metadatum_with_empty_auxiliary() {
        let mut tx_builder = create_default_tx_builder();

        let num = to_bignum(42);
        tx_builder.add_json_metadatum(&num, create_json_metadatum_string()).unwrap();

        assert!(tx_builder.auxiliary_data.is_some());

        let aux = tx_builder.auxiliary_data.unwrap();
        assert!(aux.metadata().is_some());
        assert!(aux.native_scripts().is_none());
        assert!(aux.plutus_scripts().is_none());

        let met = aux.metadata().unwrap();

        assert_eq!(met.len(), 1);
        assert_json_metadatum(&met.get(&num).unwrap());
    }

    #[test]
    fn add_json_metadatum_with_existing_auxiliary() {
        let mut tx_builder = create_default_tx_builder();

        let num1 = to_bignum(42);
        tx_builder.set_auxiliary_data(&create_aux_with_metadata(&num1));

        let num2 = to_bignum(84);
        tx_builder.add_json_metadatum(&num2, create_json_metadatum_string()).unwrap();

        let aux = tx_builder.auxiliary_data.unwrap();
        assert!(aux.metadata().is_some());
        assert!(aux.native_scripts().is_some());
        assert!(aux.plutus_scripts().is_none());

        let met = aux.metadata().unwrap();
        assert_eq!(met.len(), 2);
        assert_json_metadatum(&met.get(&num1).unwrap());
        assert_json_metadatum(&met.get(&num2).unwrap());
    }

    fn create_asset_name() -> AssetName {
        AssetName::new(vec![0u8, 1, 2, 3]).unwrap()
    }

    fn create_mint_asset() -> MintAssets {
        MintAssets::new_from_entry(&create_asset_name(), Int::new_i32(1234))
    }

    fn create_assets() -> Assets {
        let mut assets = Assets::new();
        assets.insert(&create_asset_name(), &to_bignum(1234));
        return assets;
    }

    fn create_mint_with_one_asset(policy_id: &PolicyID) -> Mint {
        Mint::new_from_entry(policy_id, &create_mint_asset())
    }

    fn create_multiasset_one_asset(policy_id: &PolicyID) -> MultiAsset {
        let mut mint = MultiAsset::new();
        mint.insert(policy_id, &create_assets());
        return mint;
    }

    fn assert_mint_asset(mint: &Mint, policy_id: &PolicyID) {
        assert!(mint.get(&policy_id).is_some());
        let result_asset = mint.get(&policy_id).unwrap();
        assert_eq!(result_asset.len(), 1);
        assert_eq!(result_asset.get(&create_asset_name()).unwrap(), Int::new_i32(1234));
    }

    #[test]
    fn set_mint_asset_with_empty_mint() {
        let mut tx_builder = create_default_tx_builder();

        let policy_id = PolicyID::from([0u8; 28]);
        tx_builder.set_mint_asset(&policy_id, &create_mint_asset());

        assert!(tx_builder.mint.is_some());

        let mint = tx_builder.mint.unwrap();

        assert_eq!(mint.len(), 1);
        assert_mint_asset(&mint, &policy_id);
    }

    #[test]
    fn set_mint_asset_with_existing_mint() {
        let mut tx_builder = create_default_tx_builder();

        let policy_id1 = PolicyID::from([0u8; 28]);
        tx_builder.set_mint(&create_mint_with_one_asset(&policy_id1));

        let policy_id2 = PolicyID::from([1u8; 28]);
        tx_builder.set_mint_asset(&policy_id2, &create_mint_asset());

        assert!(tx_builder.mint.is_some());

        let mint = tx_builder.mint.unwrap();

        assert_eq!(mint.len(), 2);
        assert_mint_asset(&mint, &policy_id1);
        assert_mint_asset(&mint, &policy_id2);
    }

    #[test]
    fn add_mint_asset_with_empty_mint() {
        let mut tx_builder = create_default_tx_builder();

        let policy_id = PolicyID::from([0u8; 28]);
        tx_builder.add_mint_asset(&policy_id, &create_asset_name(), Int::new_i32(1234));

        assert!(tx_builder.mint.is_some());

        let mint = tx_builder.mint.unwrap();

        assert_eq!(mint.len(), 1);
        assert_mint_asset(&mint, &policy_id);
    }

    #[test]
    fn add_mint_asset_with_existing_mint() {
        let mut tx_builder = create_default_tx_builder();

        let policy_id1 = PolicyID::from([0u8; 28]);
        tx_builder.set_mint(&create_mint_with_one_asset(&policy_id1));

        let policy_id2 = PolicyID::from([1u8; 28]);
        tx_builder.add_mint_asset(&policy_id2, &create_asset_name(), Int::new_i32(1234));

        assert!(tx_builder.mint.is_some());

        let mint = tx_builder.mint.unwrap();

        assert_eq!(mint.len(), 2);
        assert_mint_asset(&mint, &policy_id1);
        assert_mint_asset(&mint, &policy_id2);
    }

    #[test]
    fn add_output_amount() {
        let mut tx_builder = create_default_tx_builder();

        let policy_id1 = PolicyID::from([0u8; 28]);
        let multiasset = create_multiasset_one_asset(&policy_id1);
        let mut value = Value::new(&to_bignum(42));
        value.set_multiasset(&multiasset);

        let address = byron_address();
        tx_builder.add_output_amount(&address, &value).unwrap();

        assert_eq!(tx_builder.outputs.len(), 1);
        let out = tx_builder.outputs.get(0);

        assert_eq!(out.address.to_bytes(), address.to_bytes());
        assert_eq!(out.amount, value);
    }

    #[test]
    fn add_output_coin() {
        let mut tx_builder = create_default_tx_builder();

        let address = byron_address();
        let coin = to_bignum(43);
        tx_builder.add_output_coin(&address, &coin).unwrap();

        assert_eq!(tx_builder.outputs.len(), 1);
        let out = tx_builder.outputs.get(0);

        assert_eq!(out.address.to_bytes(), address.to_bytes());
        assert_eq!(out.amount.coin, coin);
        assert!(out.amount.multiasset.is_none());
    }

    #[test]
    fn add_output_coin_and_multiasset() {
        let mut tx_builder = create_default_tx_builder();

        let policy_id1 = PolicyID::from([0u8; 28]);
        let multiasset = create_multiasset_one_asset(&policy_id1);

        let address = byron_address();
        let coin = to_bignum(42);

        tx_builder.add_output_coin_and_asset(&address, &coin, &multiasset).unwrap();

        assert_eq!(tx_builder.outputs.len(), 1);
        let out = tx_builder.outputs.get(0);

        assert_eq!(out.address.to_bytes(), address.to_bytes());
        assert_eq!(out.amount.coin, coin);
        assert_eq!(out.amount.multiasset.unwrap(), multiasset);
    }

    #[test]
    fn add_output_asset_and_min_required_coin() {
        let mut tx_builder = create_reallistic_tx_builder();

        let policy_id1 = PolicyID::from([0u8; 28]);
        let multiasset = create_multiasset_one_asset(&policy_id1);

        let address = byron_address();
        tx_builder.add_output_asset_and_min_required_coin(&address, &multiasset).unwrap();

        assert_eq!(tx_builder.outputs.len(), 1);
        let out = tx_builder.outputs.get(0);

        assert_eq!(out.address.to_bytes(), address.to_bytes());
        assert_eq!(out.amount.multiasset.unwrap(), multiasset);
        assert_eq!(out.amount.coin, to_bignum(1344798));
    }

    #[test]
    fn add_mint_asset_and_output() {
        let mut tx_builder = create_default_tx_builder();

        let policy_id0 = PolicyID::from([0u8; 28]);
        let policy_id1 = PolicyID::from([1u8; 28]);
        let name = create_asset_name();
        let amount = Int::new_i32(1234);

        let address = byron_address();
        let coin = to_bignum(100);

        // Add unrelated mint first to check it is NOT added to output later
        tx_builder.add_mint_asset(&policy_id0, &name, amount.clone());

        tx_builder.add_mint_asset_and_output(
            &policy_id1,
            &name,
            amount.clone(),
            &address,
            &coin,
        ).unwrap();

        assert!(tx_builder.mint.is_some());

        let mint = tx_builder.mint.as_ref().unwrap();

        // Mint contains two entries
        assert_eq!(mint.len(), 2);
        assert_mint_asset(mint, &policy_id0);
        assert_mint_asset(mint, &policy_id1);

        // One new output is created
        assert_eq!(tx_builder.outputs.len(), 1);
        let out = tx_builder.outputs.get(0);

        assert_eq!(out.address.to_bytes(), address.to_bytes());
        assert_eq!(out.amount.coin, coin);

        let multiasset = out.amount.multiasset.unwrap();

        // Only second mint entry was added to the output
        assert_eq!(multiasset.len(), 1);
        assert!(multiasset.get(&policy_id0).is_none());
        assert!(multiasset.get(&policy_id1).is_some());

        let asset = multiasset.get(&policy_id1).unwrap();
        assert_eq!(asset.len(), 1);
        assert_eq!(asset.get(&name).unwrap(), to_bignum(1234));
    }

    #[test]
    fn add_mint_asset_and_min_required_coin() {
        let mut tx_builder = create_reallistic_tx_builder();

        let policy_id0 = PolicyID::from([0u8; 28]);
        let policy_id1 = PolicyID::from([1u8; 28]);
        let name = create_asset_name();
        let amount = Int::new_i32(1234);

        let address = byron_address();

        // Add unrelated mint first to check it is NOT added to output later
        tx_builder.add_mint_asset(&policy_id0, &name, amount.clone());

        tx_builder.add_mint_asset_and_output_min_required_coin(
            &policy_id1,
            &name,
            amount.clone(),
            &address,
        ).unwrap();

        assert!(tx_builder.mint.is_some());

        let mint = tx_builder.mint.as_ref().unwrap();

        // Mint contains two entries
        assert_eq!(mint.len(), 2);
        assert_mint_asset(mint, &policy_id0);
        assert_mint_asset(mint, &policy_id1);

        // One new output is created
        assert_eq!(tx_builder.outputs.len(), 1);
        let out = tx_builder.outputs.get(0);

        assert_eq!(out.address.to_bytes(), address.to_bytes());
        assert_eq!(out.amount.coin, to_bignum(1344798));

        let multiasset = out.amount.multiasset.unwrap();

        // Only second mint entry was added to the output
        assert_eq!(multiasset.len(), 1);
        assert!(multiasset.get(&policy_id0).is_none());
        assert!(multiasset.get(&policy_id1).is_some());

        let asset = multiasset.get(&policy_id1).unwrap();
        assert_eq!(asset.len(), 1);
        assert_eq!(asset.get(&name).unwrap(), to_bignum(1234));
    }


    #[test]
    fn add_mint_includes_witnesses_into_fee_estimation() {
        let mut tx_builder = create_reallistic_tx_builder();

        let original_tx_fee = tx_builder.min_fee().unwrap();
        assert_eq!(original_tx_fee, to_bignum(156217));

        let policy_id1 = PolicyID::from([0u8; 28]);
        let policy_id2 = PolicyID::from([1u8; 28]);
        let policy_id3 = PolicyID::from([2u8; 28]);
        let name1 = AssetName::new(vec![0u8, 1, 2, 3]).unwrap();
        let name2 = AssetName::new(vec![1u8, 1, 2, 3]).unwrap();
        let name3 = AssetName::new(vec![2u8, 1, 2, 3]).unwrap();
        let name4 = AssetName::new(vec![3u8, 1, 2, 3]).unwrap();
        let amount = Int::new_i32(1234);

        let mut mint = Mint::new();
        mint.insert(
            &policy_id1,
            &MintAssets::new_from_entry(&name1, amount.clone()),
        );
        mint.insert(
            &policy_id2,
            &MintAssets::new_from_entry(&name2, amount.clone()),
        );
        // Third policy with two asset names
        let mut mass = MintAssets::new_from_entry(&name3, amount.clone());
        mass.insert(&name4, amount.clone());
        mint.insert(&policy_id3, &mass);

        let mint_len = mint.to_bytes().len();
        let fee_coefficient = tx_builder.config.fee_algo.coefficient();

        let raw_mint_fee = fee_coefficient
            .checked_mul(&to_bignum(mint_len as u64))
            .unwrap();

        assert_eq!(raw_mint_fee, to_bignum(5544));

        tx_builder.set_mint(&mint);

        let new_tx_fee = tx_builder.min_fee().unwrap();

        let fee_diff_from_adding_mint =
            new_tx_fee.checked_sub(&original_tx_fee)
            .unwrap();

        let witness_fee_increase =
            fee_diff_from_adding_mint.checked_sub(&raw_mint_fee)
            .unwrap();

        assert_eq!(witness_fee_increase, to_bignum(4356));

        let fee_increase_bytes = from_bignum(&witness_fee_increase)
            .checked_div(from_bignum(&fee_coefficient))
            .unwrap();

        // Three policy IDs of 32 bytes each + 3 byte overhead
        assert_eq!(fee_increase_bytes, 99);
    }

    #[test]
    fn total_input_with_mint_and_burn() {
        let mut tx_builder = create_tx_builder_with_fee(&create_linear_fee(0, 1));
        let spend = root_key_15()
            .derive(harden(1852))
            .derive(harden(1815))
            .derive(harden(0))
            .derive(0)
            .derive(0)
            .to_public();

        let policy_id1 = &PolicyID::from([0u8; 28]);
        let policy_id2 = &PolicyID::from([1u8; 28]);
        let name = AssetName::new(vec![0u8, 1, 2, 3]).unwrap();

        let ma_input1 = 100;
        let ma_input2 = 200;
        let ma_output1 = 60;

        let multiassets = [ma_input1, ma_input2, ma_output1]
            .iter()
            .map(|input| {
                let mut multiasset = MultiAsset::new();
                multiasset.insert(policy_id1, &{
                    let mut assets = Assets::new();
                    assets.insert(&name, &to_bignum(*input));
                    assets
                });
                multiasset.insert(policy_id2, &{
                    let mut assets = Assets::new();
                    assets.insert(&name, &to_bignum(*input));
                    assets
                });
                multiasset
            })
            .collect::<Vec<MultiAsset>>();

        for (multiasset, ada) in multiassets
            .iter()
            .zip([100u64, 100, 100].iter().cloned().map(to_bignum))
        {
            let mut input_amount = Value::new(&ada);
            input_amount.set_multiasset(multiasset);

            tx_builder.add_key_input(
                &&spend.to_raw_key().hash(),
                &TransactionInput::new(&genesis_id(), 0),
                &input_amount,
            );
        }

        let total_input_before_mint = tx_builder.get_total_input().unwrap();

        assert_eq!(total_input_before_mint.coin, to_bignum(300));
        let ma1 = total_input_before_mint.multiasset.unwrap();
        assert_eq!(ma1.get(policy_id1).unwrap().get(&name).unwrap(), to_bignum(360));
        assert_eq!(ma1.get(policy_id2).unwrap().get(&name).unwrap(), to_bignum(360));

        tx_builder.add_mint_asset(policy_id1, &name, Int::new_i32(40));
        tx_builder.add_mint_asset(policy_id2, &name, Int::new_i32(-40));

        let total_input_after_mint = tx_builder.get_total_input().unwrap();

        assert_eq!(total_input_after_mint.coin, to_bignum(300));
        let ma2 = total_input_after_mint.multiasset.unwrap();
        assert_eq!(ma2.get(policy_id1).unwrap().get(&name).unwrap(), to_bignum(400));
        assert_eq!(ma2.get(policy_id2).unwrap().get(&name).unwrap(), to_bignum(320));
    }
}
<|MERGE_RESOLUTION|>--- conflicted
+++ resolved
@@ -271,15 +271,8 @@
     /// This function, diverging from CIP2, takes into account fees and will attempt to add additional
     /// inputs to cover the minimum fees. This does not, however, set the txbuilder's fee.
     pub fn add_inputs_from(&mut self, inputs: &TransactionUnspentOutputs, strategy: CoinSelectionStrategyCIP2) -> Result<(), JsError> {
-<<<<<<< HEAD
         let available_inputs = &inputs.0.clone();
-        let mut input_total = self
-            .get_explicit_input()?
-            .checked_add(&self.get_implicit_input()?)?;
-=======
-        let mut available_inputs = inputs.0.clone();
         let mut input_total = self.get_total_input()?;
->>>>>>> 285c6bd4
         let mut output_total = self
             .get_explicit_output()?
             .checked_add(&Value::new(&self.get_deposit()?))?
