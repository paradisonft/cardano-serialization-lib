--- conflicted
+++ resolved
@@ -428,7 +428,7 @@
                             // you would need to have a very high amoun of assets (which add 1-36 bytes each)
                             // in a single policy to make a difference. In the future if this becomes an issue
                             // we can change that here.
-                            
+
                             // this is the other part of the optimization but we need to take into account
                             // the difference between CBOR encoding which can change which happens in two places:
                             // a) length within assets of one policy id
@@ -1334,7 +1334,67 @@
     }
 
     #[test]
-<<<<<<< HEAD
+    fn build_tx_no_useless_multiasset() {
+        let linear_fee = LinearFee::new(&to_bignum(44), &to_bignum(155381));
+        let mut tx_builder =
+            TransactionBuilder::new(&linear_fee, &to_bignum(1000000), &to_bignum(500000000), &to_bignum(2000000));
+
+        let policy_id = &PolicyID::from([0u8; 28]);
+        let name = AssetName::new(vec![0u8, 1, 2, 3]).unwrap();
+
+        // add an output that uses up all the token but leaves ADA
+        let mut input_amount = Value::new(&to_bignum(5_000_000));
+        let mut input_multiasset = MultiAsset::new();
+        input_multiasset.insert(policy_id, &{
+            let mut assets = Assets::new();
+            assets.insert(&name, &to_bignum(100));
+            assets
+        });
+        input_amount.set_multiasset(&input_multiasset);
+
+        tx_builder.add_input(
+            &ByronAddress::from_base58("Ae2tdPwUPEZ5uzkzh1o2DHECiUi3iugvnnKHRisPgRRP3CTF4KCMvy54Xd3").unwrap().to_address(),
+            &TransactionInput::new(
+                &genesis_id(),
+                0
+            ),
+            &input_amount
+        );
+
+        // add an input that contains an asset & ADA
+        let mut output_amount = Value::new(&to_bignum(2_000_000));
+        let mut output_multiasset = MultiAsset::new();
+        output_multiasset.insert(policy_id, &{
+            let mut assets = Assets::new();
+            assets.insert(&name, &to_bignum(100));
+            assets
+        });
+        output_amount.set_multiasset(&output_multiasset);
+
+        let output_addr = ByronAddress::from_base58("Ae2tdPwUPEZD9QQf2ZrcYV34pYJwxK4vqXaF8EXkup1eYH73zUScHReM42b").unwrap();
+        tx_builder.add_output(&TransactionOutput::new(
+            &output_addr.to_address(),
+            &output_amount
+        )).unwrap();
+
+        tx_builder.set_ttl(1);
+
+        let change_addr = ByronAddress::from_base58("Ae2tdPwUPEZGUEsuMAhvDcy94LKsZxDjCbgaiBBMgYpR8sKf96xJmit7Eho").unwrap();
+        let added_change = tx_builder.add_change_if_needed(
+            &change_addr.to_address()
+        );
+        assert!(added_change.unwrap());
+        assert_eq!(tx_builder.outputs.len(), 2);
+        let final_tx = tx_builder.build().unwrap();
+        let change_output = final_tx.outputs().get(1);
+        let change_assets = change_output.amount().multiasset();
+
+        // since all tokens got sent in the output
+        // the change should be only ADA and not have any multiasset struct in it
+        assert!(change_assets.is_none());
+    }
+
+    #[test]
     fn build_tx_add_change_split_nfts() {
         let linear_fee = LinearFee::new(&to_bignum(0), &to_bignum(1));
         let minimum_utxo_value = to_bignum(1);
@@ -1425,25 +1485,6 @@
             10, // super low max output size to test,
             MAX_TX_SIZE
         );
-=======
-    fn build_tx_no_useless_multiasset() {
-        let linear_fee = LinearFee::new(&to_bignum(44), &to_bignum(155381));
-        let mut tx_builder =
-            TransactionBuilder::new(&linear_fee, &to_bignum(1000000), &to_bignum(500000000), &to_bignum(2000000));
-
-        let policy_id = &PolicyID::from([0u8; 28]);
-        let name = AssetName::new(vec![0u8, 1, 2, 3]).unwrap();
-
-        // add an output that uses up all the token but leaves ADA
-        let mut input_amount = Value::new(&to_bignum(5_000_000));
-        let mut input_multiasset = MultiAsset::new();
-        input_multiasset.insert(policy_id, &{
-            let mut assets = Assets::new();
-            assets.insert(&name, &to_bignum(100));
-            assets
-        });
-        input_amount.set_multiasset(&input_multiasset);
->>>>>>> 62384404
 
         tx_builder.add_input(
             &ByronAddress::from_base58("Ae2tdPwUPEZ5uzkzh1o2DHECiUi3iugvnnKHRisPgRRP3CTF4KCMvy54Xd3").unwrap().to_address(),
@@ -1451,7 +1492,6 @@
                 &genesis_id(),
                 0
             ),
-<<<<<<< HEAD
             &Value::new(&to_bignum(10))
         );
 
@@ -1520,41 +1560,5 @@
         let change_addr = ByronAddress::from_base58("Ae2tdPwUPEZGUEsuMAhvDcy94LKsZxDjCbgaiBBMgYpR8sKf96xJmit7Eho").unwrap().to_address();
 
         assert!(tx_builder.add_change_if_needed(&change_addr).is_err())
-=======
-            &input_amount
-        );
-
-        // add an input that contains an asset & ADA
-        let mut output_amount = Value::new(&to_bignum(2_000_000));
-        let mut output_multiasset = MultiAsset::new();
-        output_multiasset.insert(policy_id, &{
-            let mut assets = Assets::new();
-            assets.insert(&name, &to_bignum(100));
-            assets
-        });
-        output_amount.set_multiasset(&output_multiasset);
-
-        let output_addr = ByronAddress::from_base58("Ae2tdPwUPEZD9QQf2ZrcYV34pYJwxK4vqXaF8EXkup1eYH73zUScHReM42b").unwrap();
-        tx_builder.add_output(&TransactionOutput::new(
-            &output_addr.to_address(),
-            &output_amount
-        )).unwrap();
-        
-        tx_builder.set_ttl(1);
-
-        let change_addr = ByronAddress::from_base58("Ae2tdPwUPEZGUEsuMAhvDcy94LKsZxDjCbgaiBBMgYpR8sKf96xJmit7Eho").unwrap();
-        let added_change = tx_builder.add_change_if_needed(
-            &change_addr.to_address()
-        );
-        assert!(added_change.unwrap());
-        assert_eq!(tx_builder.outputs.len(), 2);
-        let final_tx = tx_builder.build().unwrap();
-        let change_output = final_tx.outputs().get(1);
-        let change_assets = change_output.amount().multiasset();
-
-        // since all tokens got sent in the output
-        // the change should be only ADA and not have any multiasset struct in it
-        assert!(change_assets.is_none());
->>>>>>> 62384404
     }
 }